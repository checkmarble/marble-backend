package usecases

import (
	"marble/marble-backend/models"
	"marble/marble-backend/repositories"
	"marble/marble-backend/usecases/security"
	"marble/marble-backend/utils"
)

type ScenarioUsecase struct {
<<<<<<< HEAD
	OrganizationIdOfContext func() (string, error)
	enforceSecurity         security.EnforceSecurity
=======
	transactionFactory      repositories.TransactionFactory
	OrganizationIdOfContext string
	enforceSecurity         security.EnforceSecurityScenario
>>>>>>> a3f6317e
	scenarioReadRepository  repositories.ScenarioReadRepository
	scenarioWriteRepository repositories.ScenarioWriteRepository
}

func (usecase *ScenarioUsecase) ListScenarios() ([]models.Scenario, error) {

	if err := usecase.enforceReadScenarioPermission(); err != nil {
		return nil, err
	}
	organizationId, err := usecase.OrganizationIdOfContext()
	if err != nil {
		return nil, err
	}
	return usecase.scenarioReadRepository.ListScenariosOfOrganization(nil, organizationId)
}

func (usecase *ScenarioUsecase) GetScenario(scenarioID string) (models.Scenario, error) {

	if err := usecase.enforceReadScenarioPermission(); err != nil {
		return models.Scenario{}, err
	}

	scenario, err := usecase.scenarioReadRepository.GetScenarioById(nil, scenarioID)
	if err != nil {
		return models.Scenario{}, err
	}

	if err := usecase.enforceSecurity.ReadOrganization(scenario.OrganizationID); err != nil {
		return models.Scenario{}, err
	}

	return scenario, nil
}

func (usecase *ScenarioUsecase) UpdateScenario(scenarioInput models.UpdateScenarioInput) (models.Scenario, error) {
	return repositories.TransactionReturnValue(
		usecase.transactionFactory,
		models.DATABASE_MARBLE_SCHEMA,
		func(tx repositories.Transaction) (models.Scenario, error) {

			scenario, err := usecase.scenarioReadRepository.GetScenarioById(tx, scenarioInput.ID)
			if err != nil {
				return models.Scenario{}, err
			}
			if err := usecase.enforceSecurity.UpdateScenario(scenario); err != nil {
				return models.Scenario{}, err
			}

			err = usecase.scenarioWriteRepository.UpdateScenario(tx, scenarioInput)
			if err != nil {
				return models.Scenario{}, err
			}
			return usecase.scenarioReadRepository.GetScenarioById(tx, scenario.ID)
		},
	)
}

func (usecase *ScenarioUsecase) CreateScenario(scenario models.CreateScenarioInput) (models.Scenario, error) {
	return repositories.TransactionReturnValue(
		usecase.transactionFactory,
		models.DATABASE_MARBLE_SCHEMA,
		func(tx repositories.Transaction) (models.Scenario, error) {
			if err := usecase.enforceSecurity.CreateScenario(scenario.OrganizationID); err != nil {
				return models.Scenario{}, err
			}
			newScenarioId := utils.NewPrimaryKey(scenario.OrganizationID)
			err := usecase.scenarioWriteRepository.CreateScenario(nil, scenario, newScenarioId)
			if err != nil {
				return models.Scenario{}, err
			}
			return usecase.scenarioReadRepository.GetScenarioById(tx, newScenarioId)
		},
	)
}

func (usecase *ScenarioUsecase) enforceReadScenarioPermission() error {
	return usecase.enforceSecurity.Permission(models.SCENARIO_READ)
}<|MERGE_RESOLUTION|>--- conflicted
+++ resolved
@@ -8,14 +8,9 @@
 )
 
 type ScenarioUsecase struct {
-<<<<<<< HEAD
+	transactionFactory      repositories.TransactionFactory
 	OrganizationIdOfContext func() (string, error)
-	enforceSecurity         security.EnforceSecurity
-=======
-	transactionFactory      repositories.TransactionFactory
-	OrganizationIdOfContext string
 	enforceSecurity         security.EnforceSecurityScenario
->>>>>>> a3f6317e
 	scenarioReadRepository  repositories.ScenarioReadRepository
 	scenarioWriteRepository repositories.ScenarioWriteRepository
 }

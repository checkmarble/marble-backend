--- conflicted
+++ resolved
@@ -53,28 +53,9 @@
 	exec := usecase.executorFactory.NewExecutor()
 
 	dataModel, err := usecase.dataModelRepository.GetDataModel(ctx, exec, organizationID, true)
-<<<<<<< HEAD
 	if err != nil {
 		return models.DataModel{}, err
 	}
-
-	pivotsMeta, err := usecase.dataModelRepository.ListPivots(ctx, exec, organizationID, nil)
-	if err != nil {
-		return models.DataModel{}, err
-	}
-
-	pivots := make([]models.Pivot, 0, len(pivotsMeta))
-	for _, pivot := range pivotsMeta {
-		pivots = append(pivots, models.AdaptPivot(pivot, dataModel))
-	}
-
-	indexes, err := usecase.clientDbIndexEditor.ListAllIndexes(ctx, organizationID, models.IndexTypeNavigation)
-=======
->>>>>>> 607bf9a1
-	if err != nil {
-		return models.DataModel{}, err
-	}
-	addNavigationOptionsToDataModel(&dataModel, indexes, pivots)
 
 	pivotsMeta, err := usecase.dataModelRepository.ListPivots(ctx, exec, organizationID, nil)
 	if err != nil {
@@ -99,105 +80,6 @@
 	dataModel = dataModel.AddUnicityConstraintStatusToDataModel(uniqueIndexes)
 
 	return dataModel, nil
-}
-
-func addNavigationOptionsToDataModel(dataModel *models.DataModel, indexes []models.ConcreteIndex, pivots []models.Pivot) {
-	// navigation options are computed from the following heuristic:
-	// - table A has a link to table B (through A.a -> B.b) and there exists an index table A on (a, some_timestamp_field)
-	// - table A has a pivot value defined that is a field of table A itself (e.g. "transactions.account_id"), and there exists an index table A on (a, some_timestamp_field)
-
-	navigationOptions := make(map[string][]models.NavigationOption, len(dataModel.Tables))
-
-	for _, index := range indexes {
-		if index.Type != models.IndexTypeNavigation {
-			continue
-		}
-
-		childTable, ok := dataModel.Tables[index.TableName]
-		if !ok {
-			continue
-		}
-
-		if len(index.Indexed) < 2 {
-			continue
-		}
-		fieldName := index.Indexed[0]
-		field, ok := childTable.Fields[fieldName]
-		if !ok {
-			continue
-		}
-
-		childOrderingField, ok := childTable.Fields[index.Indexed[1]]
-		if !ok {
-			continue
-		}
-
-		var candidateLinksFromThisField []models.LinkToSingle
-		for _, l := range childTable.LinksToSingle {
-			if l.ChildFieldName == fieldName {
-				candidateLinksFromThisField = append(candidateLinksFromThisField, l)
-			}
-		}
-
-		for _, link := range candidateLinksFromThisField {
-			// the parent table is the source table and the navigation option is the "reverse link", plus order.
-			navOption := models.NavigationOption{
-				SourceTableName:   link.ParentTableName,
-				SourceTableId:     link.ParentTableId,
-				SourceFieldName:   link.ParentFieldName,
-				SourceFieldId:     link.ParentFieldId,
-				TargetTableName:   link.ChildTableName,
-				TargetTableId:     link.ChildTableId,
-				FilterFieldName:   link.ChildFieldName,
-				FilterFieldId:     link.ChildFieldId,
-				OrderingFieldName: childOrderingField.Name,
-				OrderingFieldId:   childOrderingField.ID,
-				Status:            index.Status,
-			}
-			if _, ok := navigationOptions[link.ParentTableName]; !ok {
-				navigationOptions[link.ParentTableName] = []models.NavigationOption{}
-			}
-			navigationOptions[link.ParentTableName] =
-				append(navigationOptions[link.ParentTableName], navOption)
-		}
-
-		for _, pivot := range pivots {
-			if pivot.BaseTable != index.TableName {
-				continue
-			}
-			if pivot.Field != field.Name {
-				continue
-			}
-
-			// the pivot table is the base table and the child and parent fields are the same
-			navOption := models.NavigationOption{
-				SourceTableName:   pivot.BaseTable,
-				SourceTableId:     pivot.BaseTableId,
-				SourceFieldName:   field.Name,
-				SourceFieldId:     field.ID,
-				TargetTableName:   pivot.PivotTable,
-				TargetTableId:     pivot.PivotTableId,
-				FilterFieldName:   field.Name,
-				FilterFieldId:     field.ID,
-				OrderingFieldName: childOrderingField.Name,
-				OrderingFieldId:   childOrderingField.ID,
-				Status:            index.Status,
-			}
-			if _, ok := navigationOptions[pivot.BaseTable]; !ok {
-				navigationOptions[pivot.BaseTable] = []models.NavigationOption{}
-			}
-			navigationOptions[pivot.BaseTable] =
-				append(navigationOptions[pivot.BaseTable], navOption)
-		}
-	}
-
-	for tableName, table := range dataModel.Tables {
-		if options, ok := navigationOptions[table.Name]; ok {
-			t := table
-			t.NavigationOptions = options
-			dataModel.Tables[tableName] = t
-		}
-	}
 }
 
 func addNavigationOptionsToDataModel(dataModel *models.DataModel, indexes []models.ConcreteIndex, pivots []models.Pivot) {
@@ -791,11 +673,7 @@
 	if err != nil {
 		return err
 	}
-<<<<<<< HEAD
-	dataModel = addUnicityConstraintStatusToDataModel(dataModel, uniqueIndexes)
-=======
 	dataModel = dataModel.AddUnicityConstraintStatusToDataModel(uniqueIndexes)
->>>>>>> 607bf9a1
 	allTables := dataModel.AllTablesAsMap()
 
 	pivotsMeta, err := usecase.dataModelRepository.ListPivots(ctx, exec, orgId, nil)
@@ -806,11 +684,7 @@
 	pivots := make([]models.Pivot, 0, 1)
 	for _, pivot := range pivotsMeta {
 		if pivot.BaseTableId == input.SourceTableId && pivot.FieldId != nil {
-<<<<<<< HEAD
-			pivots = append(pivots, models.AdaptPivot(pivot, dataModel))
-=======
 			pivots = append(pivots, pivot.Enrich(dataModel))
->>>>>>> 607bf9a1
 		}
 	}
 

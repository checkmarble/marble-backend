--- conflicted
+++ resolved
@@ -94,23 +94,11 @@
 
 func (usecases *Usecases) NewOrganizationCreator() organization.OrganizationCreator {
 	return organization.OrganizationCreator{
-<<<<<<< HEAD
-		TransactionFactory:     usecases.Repositories.TransactionFactory,
-		OrganizationRepository: usecases.Repositories.OrganizationRepository,
-		OrganizationSeeder:     organization.NewOrganizationSeeder(usecases.Repositories, usecases.Repositories.TransactionFactory),
-		PopulateOrganizationSchema: organization.PopulateOrganizationSchema{
-			TransactionFactory:           usecases.Repositories.TransactionFactory,
-			OrganizationRepository:       usecases.Repositories.OrganizationRepository,
-			OrganizationSchemaRepository: usecases.Repositories.OrganizationSchemaRepository,
-			DataModelRepository:          usecases.Repositories.DataModelRepository,
-		},
-=======
 		TransactionFactory:         usecases.Repositories.TransactionFactory,
 		OrganizationRepository:     usecases.Repositories.OrganizationRepository,
 		DataModelRepository:        usecases.Repositories.DataModelRepository,
-		OrganizationSeeder:         usecases.Repositories.LegacyPgRepository,
+		OrganizationSeeder:         organization.NewOrganizationSeeder(usecases.Repositories, usecases.Repositories.TransactionFactory),
 		PopulateOrganizationSchema: usecases.NewPopulateOrganizationSchema(),
->>>>>>> a40ed60d
 	}
 }
 

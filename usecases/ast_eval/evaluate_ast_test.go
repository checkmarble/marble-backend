--- conflicted
+++ resolved
@@ -9,17 +9,7 @@
 )
 
 func TestEval(t *testing.T) {
-<<<<<<< HEAD
 	inject := NewEvaluatorInjection()
-=======
-
-	payload := map[string]any{
-		"balance": 96,
-	}
-	environment := NewAstEvaluationEnvironment()
-	environment.AddEvaluator(ast.FUNC_VARIABLE, evaluate.Variable{Variables: payload})
-
->>>>>>> 3ad98bf5
 	root := ast.NewAstCompareBalance()
 	result, err := EvaluateAst(environment, root)
 	assert.NoError(t, err)

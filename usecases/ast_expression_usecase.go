--- conflicted
+++ resolved
@@ -145,14 +145,8 @@
 
 	var path []string
 	if err := recursiveDatabaseAccessor(path, triggerObjectTable.LinksToSingle); err != nil {
-<<<<<<< HEAD
-		return []ast.Identifier{}, err
-	}
-	
-=======
-		return nil, err
-	}
->>>>>>> 5b5ca5a4
+		return nil, err
+	}
 	return dataAccessors, nil
 }
 
@@ -267,13 +261,3 @@
 	}
 	return nil
 }
-
-func (usecase *AstExpressionUsecase) EditorOperators() EditorOperators {
-	var operatorAccessors []ast.FuncAttributes
-	for _, functionType := range ast.FuncOperators {
-		operatorAccessors = append(operatorAccessors, ast.FuncAttributesMap[ast.Function(functionType)])
-	}
-	return EditorOperators{
-		OperatorAccessors: operatorAccessors,
-	}
-}
--- conflicted
+++ resolved
@@ -21,12 +21,9 @@
 	DataModelRepository             repositories.DataModelRepository
 	ScenarioRepository              repositories.ScenarioReadRepository
 	ScenarioIterationReadRepository repositories.ScenarioIterationReadRepository
-<<<<<<< HEAD
 	RuleRepository                  repositories.RuleRepository
 	ScenarioIterationRuleUsecase    repositories.ScenarioIterationRuleRepositoryLegacy
-=======
 	AstEvaluationEnvironmentFactory func(organizationId string, payload models.PayloadReader) ast_eval.AstEvaluationEnvironment
->>>>>>> bd9b36ec
 }
 
 var ErrExpressionValidation = errors.New("expression validation fail")

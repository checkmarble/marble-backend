package api

import (
	"encoding/json"
	"errors"
	"fmt"
	"marble/marble-backend/dto"
	"marble/marble-backend/models"
	"marble/marble-backend/models/ast"
	"marble/marble-backend/usecases/ast_eval/evaluate"
	"marble/marble-backend/utils"
	"net/http"

	"github.com/ggicci/httpin"
)

func (api *API) handleAvailableFunctions() http.HandlerFunc {
	return func(w http.ResponseWriter, request *http.Request) {

		functions := make(map[string]dto.FuncAttributesDto)

		for f, attributes := range ast.FuncAttributesMap {
			if f == ast.FUNC_CONSTANT {
				continue
			}
			functions[attributes.AstName] = dto.AdaptFuncAttributesDto(attributes)
		}

		PresentModel(w, struct {
			Functions map[string]dto.FuncAttributesDto `json:"functions"`
		}{
			Functions: functions,
		})
	}
}

type PostValidateAstExpression struct {
	Body struct {
		Expression *dto.NodeDto `json:"expression"`
	} `in:"body=json"`
}

func (api *API) handleValidateAstExpression() http.HandlerFunc {
	return func(w http.ResponseWriter, r *http.Request) {
		ctx := r.Context()

		input := ctx.Value(httpin.Input).(*PostValidateAstExpression)

		expression, err := dto.AdaptASTNode(*input.Body.Expression)
		if err != nil {
			presentError(w, r, fmt.Errorf("invalid Expression: %w", models.BadParameterError))
			return
		}

		usecase := api.UsecasesWithCreds(r).AstExpressionUsecase()
		allErrors := usecase.Validate(expression)

		var validationErrorsDto = utils.Map(allErrors, func(err error) string {
			return err.Error()
		})

		if validationErrorsDto == nil {
			validationErrorsDto = []string{}
		}

		expressionDto, err := dto.AdaptNodeDto(expression)
		if presentError(w, r, err) {
			return
		}

		PresentModel(w, struct {
			Expression       dto.NodeDto `json:"expression"`
			ValidationErrors []string    `json:"validation_errors"`
		}{
			Expression:       expressionDto,
			ValidationErrors: validationErrorsDto,
		})

	}
}

type PostRunAstExpression struct {
	Body struct {
		Expression  *dto.NodeDto    `json:"expression"`
		Payload     json.RawMessage `json:"payload"`
		PayloadType string          `json:"payload_type"`
	} `in:"body=json"`
}

type RunAstExpressionResultDto struct {
	Result       any    `json:"result"`
	RuntimeError string `json:"runtime_error"`
}

func (api *API) handleDryRunAstExpression() http.HandlerFunc {
	return func(w http.ResponseWriter, r *http.Request) {
		ctx := r.Context()
		input := ctx.Value(httpin.Input).(*PostRunAstExpression)

		expression, err := dto.AdaptASTNode(*input.Body.Expression)
		if err != nil {
			presentError(w, r, fmt.Errorf("invalid Expression: %w", models.BadParameterError))
			return
		}

		usecase := api.UsecasesWithCreds(r).AstExpressionUsecase()
		result, err := usecase.Run(expression, input.Body.PayloadType, input.Body.Payload)

		var runtimeErrorDto string
		if errors.Is(err, evaluate.ErrRuntimeExpression) {
			runtimeErrorDto = err.Error()
			err = nil
		}

		if presentError(w, r, err) {
			return
		}

		PresentModel(w, RunAstExpressionResultDto{
			Result:       result,
			RuntimeError: runtimeErrorDto,
		})
	}
}

type PatchRuleWithAstExpression struct {
	Body struct {
		Expression *dto.NodeDto `json:"expression"`
		RuleId     string       `json:"rule_id"`
	} `in:"body=json"`
}

func (api *API) handleSaveRuleWithAstExpression() http.HandlerFunc {
	return func(w http.ResponseWriter, r *http.Request) {
		input := r.Context().Value(httpin.Input).(*PatchRuleWithAstExpression)

		if err := utils.ValidateUuid(input.Body.RuleId); err != nil {
			presentError(w, r, err)
		}

		expression, err := dto.AdaptASTNode(*input.Body.Expression)
		if err != nil {
<<<<<<< HEAD
			presentError(w, r, fmt.Errorf("invalid Expression: %w", models.BadParameterError))
=======
			presentError(w, r, fmt.Errorf("invalid Expression: %w %w", err, models.BadParameterError))
>>>>>>> 2d13e347
			return
		}

		usecase := api.UsecasesWithCreds(r).AstExpressionUsecase()
		err = usecase.SaveRuleWithAstExpression(input.Body.RuleId, expression)
		if err != nil {
			presentError(w, r, fmt.Errorf("invalid Expression: %w %w", err, models.BadParameterError))
			return
		}
		PresentNothing(w)
	}
}<|MERGE_RESOLUTION|>--- conflicted
+++ resolved
@@ -140,11 +140,7 @@
 
 		expression, err := dto.AdaptASTNode(*input.Body.Expression)
 		if err != nil {
-<<<<<<< HEAD
-			presentError(w, r, fmt.Errorf("invalid Expression: %w", models.BadParameterError))
-=======
 			presentError(w, r, fmt.Errorf("invalid Expression: %w %w", err, models.BadParameterError))
->>>>>>> 2d13e347
 			return
 		}
 

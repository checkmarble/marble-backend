package api

import (
	"cmp"
	"fmt"
	"mime/multipart"
	"net/http"
<<<<<<< HEAD
	"sort"
=======
	"slices"
	"strings"
>>>>>>> 57e9efbd
	"time"

	"github.com/cockroachdb/errors"
	"github.com/gin-gonic/gin"

	"github.com/checkmarble/marble-backend/dto"
	"github.com/checkmarble/marble-backend/models"
	"github.com/checkmarble/marble-backend/pure_utils"
	"github.com/checkmarble/marble-backend/usecases"
	"github.com/checkmarble/marble-backend/utils"
)

var casesPaginationDefaults = models.PaginationDefaults{
	Limit:  25,
	SortBy: models.CasesSortingCreatedAt,
	Order:  models.SortingOrderDesc,
}

func handleListCases(uc usecases.Usecases) func(c *gin.Context) {
	return func(c *gin.Context) {
		ctx := c.Request.Context()
		organizationId, err := utils.OrganizationIdFromRequest(c.Request)
		if presentError(ctx, c, err) {
			return
		}

		var filters dto.CaseFilters
		if err := c.ShouldBind(&filters); err != nil {
			c.Status(http.StatusBadRequest)
			return
		}

		var paginationAndSortingDto dto.PaginationAndSorting
		if err := c.ShouldBind(&paginationAndSortingDto); err != nil {
			c.Status(http.StatusBadRequest)
			return
		}
		paginationAndSorting := models.WithPaginationDefaults(
			dto.AdaptPaginationAndSorting(paginationAndSortingDto), casesPaginationDefaults)

		usecase := usecasesWithCreds(ctx, uc).NewCaseUseCase()
		cases, err := usecase.ListCases(ctx, organizationId, paginationAndSorting, filters)
		if presentError(ctx, c, err) {
			return
		}

		c.JSON(http.StatusOK, dto.AdaptCaseListPage(cases))
	}
}

type CaseInput struct {
	Id string `uri:"case_id" binding:"required,uuid"`
}

func handleGetCase(uc usecases.Usecases) func(c *gin.Context) {
	return func(c *gin.Context) {
		ctx := c.Request.Context()
		var caseInput CaseInput
		if err := c.ShouldBindUri(&caseInput); err != nil {
			c.Status(http.StatusBadRequest)
			return
		}
		usecase := usecasesWithCreds(ctx, uc).NewCaseUseCase()
		inboxCase, err := usecase.GetCase(ctx, caseInput.Id)
		if presentError(ctx, c, err) {
			return
		}

		c.JSON(http.StatusOK, dto.AdaptCaseWithDecisionsDto(inboxCase))
	}
}

func handlePostCase(uc usecases.Usecases) func(c *gin.Context) {
	return func(c *gin.Context) {
		ctx := c.Request.Context()
		creds, found := utils.CredentialsFromCtx(ctx)
		if !found {
			presentError(ctx, c, fmt.Errorf("no credentials in context"))
			return
		}
		userId := string(creds.ActorIdentity.UserId)

		var data dto.CreateCaseBody
		if err := c.ShouldBindJSON(&data); err != nil {
			c.Status(http.StatusBadRequest)
			return
		}

		usecase := usecasesWithCreds(ctx, uc).NewCaseUseCase()
		organizationId, err := utils.OrganizationIdFromRequest(c.Request)
		if presentError(ctx, c, err) {
			return
		}

		inboxCase, err := usecase.CreateCaseAsUser(
			ctx,
			organizationId,
			userId,
			models.CreateCaseAttributes{
				DecisionIds:    data.DecisionIds,
				InboxId:        data.InboxId,
				Name:           data.Name,
				OrganizationId: organizationId,
			})

		if presentError(ctx, c, err) {
			return
		}
		c.JSON(http.StatusCreated, gin.H{
			"case": dto.AdaptCaseWithDecisionsDto(inboxCase),
		})
	}
}

func handlePatchCase(uc usecases.Usecases) func(c *gin.Context) {
	return func(c *gin.Context) {
		ctx := c.Request.Context()
		creds, found := utils.CredentialsFromCtx(ctx)
		if !found {
			presentError(ctx, c, fmt.Errorf("no credentials in context"))
			return
		}
		userId := string(creds.ActorIdentity.UserId)

		var caseInput CaseInput
		if err := c.ShouldBindUri(&caseInput); err != nil {
			c.Status(http.StatusBadRequest)
			return
		}

		var data dto.UpdateCaseBody
		if err := c.ShouldBindJSON(&data); err != nil {
			c.Status(http.StatusBadRequest)
			return
		}

		usecase := usecasesWithCreds(ctx, uc).NewCaseUseCase()
		inboxCase, err := usecase.UpdateCase(ctx, userId, models.UpdateCaseAttributes{
			Id:      caseInput.Id,
			Name:    data.Name,
			Status:  models.CaseStatus(data.Status),
			InboxId: data.InboxId,
		})

		if presentError(ctx, c, err) {
			return
		}
		c.JSON(http.StatusOK, gin.H{
			"case": dto.AdaptCaseWithDecisionsDto(inboxCase),
		})
	}
}

type CaseSnoozeParams struct {
	Until time.Time `json:"until"`
}

func handleSnoozeCase(uc usecases.Usecases) func(c *gin.Context) {
	return func(c *gin.Context) {
		ctx := c.Request.Context()
		creds, _ := utils.CredentialsFromCtx(ctx)

		userId := creds.ActorIdentity.UserId
		caseId := c.Param("case_id")

		var params CaseSnoozeParams

		if err := c.ShouldBindBodyWithJSON(&params); err != nil {
			presentError(ctx, c, err)
			return
		}

		if params.Until.Before(time.Now()) {
			presentError(ctx, c, errors.Wrap(models.BadParameterError,
				"a case cannot only be snoozed until a future date"))
			return
		}

		uc := usecasesWithCreds(ctx, uc)
		caseUsecase := uc.NewCaseUseCase()

		req := models.CaseSnoozeRequest{
			UserId: userId,
			CaseId: caseId,
			Until:  params.Until,
		}

		if err := caseUsecase.Snooze(ctx, req); err != nil {
			presentError(ctx, c, err)
			return
		}

		c.Status(http.StatusNoContent)
	}
}

func handleUnsnoozeCase(uc usecases.Usecases) func(c *gin.Context) {
	return func(c *gin.Context) {
		ctx := c.Request.Context()
		creds, _ := utils.CredentialsFromCtx(ctx)

		userId := creds.ActorIdentity.UserId
		caseId := c.Param("case_id")

		uc := usecasesWithCreds(ctx, uc)
		caseUsecase := uc.NewCaseUseCase()

		req := models.CaseSnoozeRequest{
			UserId: userId,
			CaseId: caseId,
		}

		if err := caseUsecase.Unsnooze(ctx, req); err != nil {
			presentError(ctx, c, err)
			return
		}

		c.Status(http.StatusNoContent)
	}
}

func handlePostCaseDecisions(uc usecases.Usecases) func(c *gin.Context) {
	return func(c *gin.Context) {
		ctx := c.Request.Context()
		creds, found := utils.CredentialsFromCtx(ctx)
		if !found {
			presentError(ctx, c, fmt.Errorf("no credentials in context"))
			return
		}
		userId := string(creds.ActorIdentity.UserId)

		var caseInput CaseInput
		if err := c.ShouldBindUri(&caseInput); err != nil {
			c.Status(http.StatusBadRequest)
			return
		}

		var data dto.AddDecisionToCaseBody
		if err := c.ShouldBindJSON(&data); err != nil {
			c.Status(http.StatusBadRequest)
			return
		}

		usecase := usecasesWithCreds(ctx, uc).NewCaseUseCase()
		inboxCase, err := usecase.AddDecisionsToCase(ctx, userId, caseInput.Id, data.DecisionIds)

		if presentError(ctx, c, err) {
			return
		}
		c.JSON(http.StatusOK, gin.H{"case": dto.AdaptCaseWithDecisionsDto(inboxCase)})
	}
}

func handlePostCaseComment(uc usecases.Usecases) func(c *gin.Context) {
	return func(c *gin.Context) {
		ctx := c.Request.Context()
		creds, found := utils.CredentialsFromCtx(ctx)
		if !found {
			presentError(ctx, c, fmt.Errorf("no credentials in context"))
			return
		}
		userId := string(creds.ActorIdentity.UserId)

		var caseInput CaseInput
		if err := c.ShouldBindUri(&caseInput); err != nil {
			c.Status(http.StatusBadRequest)
			return
		}

		var data dto.CreateCaseCommentBody
		if err := c.ShouldBindJSON(&data); err != nil {
			c.Status(http.StatusBadRequest)
			return
		}

		usecase := usecasesWithCreds(ctx, uc).NewCaseUseCase()
		inboxCase, err := usecase.CreateCaseComment(ctx, userId, models.CreateCaseCommentAttributes{
			Id:      caseInput.Id,
			Comment: data.Comment,
		})

		if presentError(ctx, c, err) {
			return
		}
		c.JSON(http.StatusOK, gin.H{
			"case": dto.AdaptCaseWithDecisionsDto(inboxCase),
		})
	}
}

func handlePostCaseTags(uc usecases.Usecases) func(c *gin.Context) {
	return func(c *gin.Context) {
		ctx := c.Request.Context()
		creds, found := utils.CredentialsFromCtx(ctx)
		if !found {
			presentError(ctx, c, fmt.Errorf("no credentials in context"))
			return
		}
		userId := string(creds.ActorIdentity.UserId)

		var caseInput CaseInput
		if err := c.ShouldBindUri(&caseInput); err != nil {
			c.Status(http.StatusBadRequest)
			return
		}

		var data dto.CreateCaseTagBody
		if err := c.ShouldBindJSON(&data); err != nil {
			c.Status(http.StatusBadRequest)
			return
		}

		usecase := usecasesWithCreds(ctx, uc).NewCaseUseCase()
		inboxCase, err := usecase.CreateCaseTags(ctx, userId, models.CreateCaseTagsAttributes{
			CaseId: caseInput.Id,
			TagIds: data.TagIds,
		})

		if presentError(ctx, c, err) {
			return
		}
		c.JSON(http.StatusCreated, gin.H{"case": dto.AdaptCaseWithDecisionsDto(inboxCase)})
	}
}

func handleAssignCase(uc usecases.Usecases) func(c *gin.Context) {
	return func(c *gin.Context) {
		ctx := c.Request.Context()
		caseId := c.Param("case_id")
		creds, _ := utils.CredentialsFromCtx(ctx)

		var payload dto.CaseAssigneeDto

		if err := c.ShouldBindBodyWithJSON(&payload); err != nil {
			presentError(ctx, c, err)
			return
		}

		req := models.CaseAssignementRequest{
			UserId:     creds.ActorIdentity.UserId,
			CaseId:     caseId,
			AssigneeId: &payload.UserId,
		}

		if payload.UserId == "me" {
			req.AssigneeId = &creds.ActorIdentity.UserId
		}

		uc := usecasesWithCreds(ctx, uc)
		caseUsecase := uc.NewCaseUseCase()

		if err := caseUsecase.AssignCase(ctx, req); err != nil {
			presentError(ctx, c, err)
			return
		}

		c.Status(http.StatusNoContent)
	}
}

func handleUnassignCase(uc usecases.Usecases) func(c *gin.Context) {
	return func(c *gin.Context) {
		ctx := c.Request.Context()
		caseId := c.Param("case_id")
		creds, _ := utils.CredentialsFromCtx(ctx)

		req := models.CaseAssignementRequest{
			UserId: creds.ActorIdentity.UserId,
			CaseId: caseId,
		}

		uc := usecasesWithCreds(ctx, uc)
		caseUsecase := uc.NewCaseUseCase()

		if err := caseUsecase.UnassignCase(ctx, req); err != nil {
			presentError(ctx, c, err)
			return
		}

		c.Status(http.StatusNoContent)
	}
}

type FileForm struct {
	Files []multipart.FileHeader `form:"file[]" binding:"required"`
}

func handlePostCaseFile(uc usecases.Usecases) func(c *gin.Context) {
	return func(c *gin.Context) {
		ctx := c.Request.Context()
		var caseInput CaseInput
		if err := c.ShouldBindUri(&caseInput); err != nil {
			presentError(ctx, c, errors.Wrap(models.BadParameterError, err.Error()))
			return
		}

		var form FileForm
		if err := c.ShouldBind(&form); err != nil {
			presentError(ctx, c, errors.Wrap(models.BadParameterError, err.Error()))
			return
		}

		usecase := usecasesWithCreds(ctx, uc).NewCaseUseCase()
		cs, err := usecase.CreateCaseFiles(ctx, models.CreateCaseFilesInput{
			CaseId: caseInput.Id,
			Files:  form.Files,
		})
		if presentError(ctx, c, err) {
			return
		}

		c.JSON(http.StatusCreated, gin.H{"case": dto.AdaptCaseWithDecisionsDto(cs)})
	}
}

type CaseFileInput struct {
	Id string `uri:"case_file_id" binding:"required,uuid"`
}

func handleDownloadCaseFile(uc usecases.Usecases) func(c *gin.Context) {
	return func(c *gin.Context) {
		ctx := c.Request.Context()
		var caseFileInput CaseFileInput
		if err := c.ShouldBindUri(&caseFileInput); err != nil {
			presentError(ctx, c, errors.Wrap(models.BadParameterError, err.Error()))
			return
		}

		usecase := usecasesWithCreds(ctx, uc).NewCaseUseCase()
		url, err := usecase.GetCaseFileUrl(ctx, caseFileInput.Id)
		if presentError(ctx, c, err) {
			return
		}

		c.JSON(http.StatusOK, gin.H{"url": url})
	}
}

func handleReviewCaseDecisions(uc usecases.Usecases) func(c *gin.Context) {
	return func(c *gin.Context) {
		ctx := c.Request.Context()
		creds, found := utils.CredentialsFromCtx(ctx)
		if !found {
			presentError(ctx, c, fmt.Errorf("no credentials in context"))
			return
		}
		userId := string(creds.ActorIdentity.UserId)

		var data dto.ReviewCaseDecisionsBody
		if err := c.ShouldBindJSON(&data); err != nil {
			c.Status(http.StatusBadRequest)
			return
		}

		usecase := usecasesWithCreds(ctx, uc).NewCaseUseCase()
		case_, err := usecase.ReviewCaseDecisions(ctx,
			models.ReviewCaseDecisionsBody{
				DecisionId:    data.DecisionId,
				ReviewComment: data.ReviewComment,
				ReviewStatus:  data.ReviewStatus,
				UserId:        userId,
			})

		if presentError(ctx, c, err) {
			return
		}
		c.JSON(http.StatusOK, gin.H{"case": dto.AdaptCaseWithDecisionsDto(case_)})
	}
}

func handleGetRelatedCases(uc usecases.Usecases) func(c *gin.Context) {
	return func(c *gin.Context) {
		ctx := c.Request.Context()
		creds, found := utils.CredentialsFromCtx(ctx)
		if !found {
			presentError(ctx, c, fmt.Errorf("no credentials in context"))
			return
		}

		decisionId := c.Param("decision_id")

		uc := usecasesWithCreds(ctx, uc).NewCaseUseCase()
		cases, err := uc.GetRelatedCases(ctx, creds.OrganizationId, decisionId)
		if err != nil {
			presentError(ctx, c, err)
			return
		}

		c.JSON(http.StatusOK, pure_utils.Map(cases, dto.AdaptCaseDto))
	}
}

func handleReadCasePivotObjects(uc usecases.Usecases) func(c *gin.Context) {
	return func(c *gin.Context) {
		ctx := c.Request.Context()
		caseId := c.Param("case_id")

		uc := usecasesWithCreds(ctx, uc).NewCaseUseCase()
		pivotObjects, err := uc.ReadCasePivotObjects(ctx, caseId)
		if err != nil {
			presentError(ctx, c, err)
			return
		}

		// Sort them for idempotent behavior, in the case the frontend makes assumptions on the order
<<<<<<< HEAD
		sort.Slice(pivotObjects, func(i, j int) bool {
			return (pivotObjects[i].PivotId < pivotObjects[j].PivotId) ||
				(pivotObjects[i].PivotId == pivotObjects[j].PivotId &&
					pivotObjects[i].PivotValue < pivotObjects[j].PivotValue)
=======
		slices.SortStableFunc(pivotObjects, func(a, b models.PivotObject) int {
			return cmp.Or(
				strings.Compare(a.PivotId, b.PivotId),
				strings.Compare(a.PivotValue, b.PivotValue),
			)
>>>>>>> 57e9efbd
		})

		c.JSON(http.StatusOK, gin.H{"pivot_objects": pure_utils.Map(pivotObjects, dto.AdaptPivotObjectDto)})
	}
}<|MERGE_RESOLUTION|>--- conflicted
+++ resolved
@@ -5,12 +5,8 @@
 	"fmt"
 	"mime/multipart"
 	"net/http"
-<<<<<<< HEAD
-	"sort"
-=======
 	"slices"
 	"strings"
->>>>>>> 57e9efbd
 	"time"
 
 	"github.com/cockroachdb/errors"
@@ -516,18 +512,11 @@
 		}
 
 		// Sort them for idempotent behavior, in the case the frontend makes assumptions on the order
-<<<<<<< HEAD
-		sort.Slice(pivotObjects, func(i, j int) bool {
-			return (pivotObjects[i].PivotId < pivotObjects[j].PivotId) ||
-				(pivotObjects[i].PivotId == pivotObjects[j].PivotId &&
-					pivotObjects[i].PivotValue < pivotObjects[j].PivotValue)
-=======
 		slices.SortStableFunc(pivotObjects, func(a, b models.PivotObject) int {
 			return cmp.Or(
 				strings.Compare(a.PivotId, b.PivotId),
 				strings.Compare(a.PivotValue, b.PivotValue),
 			)
->>>>>>> 57e9efbd
 		})
 
 		c.JSON(http.StatusOK, gin.H{"pivot_objects": pure_utils.Map(pivotObjects, dto.AdaptPivotObjectDto)})

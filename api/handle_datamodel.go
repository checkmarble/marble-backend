--- conflicted
+++ resolved
@@ -204,11 +204,7 @@
 		sourceTableId := c.Param("tableID")
 
 		var input dto.CreateNavigationOptionInput
-<<<<<<< HEAD
-		if err := json.NewDecoder(c.Request.Body).Decode(&input); err != nil {
-=======
 		if err := c.ShouldBindJSON(&input); err != nil {
->>>>>>> 607bf9a1
 			presentError(ctx, c, errors.Wrap(models.BadParameterError, err.Error()))
 			return
 		}

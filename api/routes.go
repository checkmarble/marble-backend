package api

import (
	"log"
	"net/http"

	"github.com/go-chi/chi/v5"
)

// RegExp that matches UUIDv4 format
const UUIDRegExp = "[a-fA-F0-9]{8}-[a-fA-F0-9]{4}-4[a-fA-F0-9]{3}-[8|9|aA|bB][a-fA-F0-9]{3}-[a-fA-F0-9]{12}"

func (api *API) routes() {

	api.router.Get("/token", api.handleGetAccessToken())

	api.router.Group(func(baseRouter chi.Router) {
		baseRouter.Use(api.jwtValidator)
		// Decision API subrouter
		// matches all /decisions routes
		baseRouter.Route("/decisions", func(r chi.Router) {
			// use authentication middleware

			r.Use(api.authCtx)

			r.Post("/", api.handleDecisionPost())
			r.Get("/{decisionID:"+UUIDRegExp+"}", api.handleDecisionGet())
		})

		baseRouter.Route("/ingestion", func(r chi.Router) {
			// use authentication middleware
			r.Use(api.authCtx)

			r.Post("/{object_type}", api.handleIngestion())
		})

		baseRouter.Route("/scenarios", func(r chi.Router) {
			// use authentication middleware
			r.Use(api.authCtx)

<<<<<<< HEAD
			r.Get("/", api.handleScenariosGet())
			r.Post("/", api.handleScenariosPost())

			r.Route("/{scenarioID:"+UUIDRegExp+"}", func(r chi.Router) {
				r.Get("/", api.handleScenarioGet())
=======
		r.Get("/", a.handleGetScenarios())
		r.Post("/", a.handlePostScenarios())

		r.Route("/{scenarioID:"+UUIDRegExp+"}", func(r chi.Router) {
			r.Get("/", a.handleGetScenario())

			r.Route("/iterations", func(r chi.Router) {
				r.Post("/", a.handlePostScenarioIteration())
				r.Get("/", a.handleGetScenarioIterations())

				r.Route("/{scenarioIterationID:"+UUIDRegExp+"}", func(r chi.Router) {
					r.Get("/", a.handleGetScenarioIteration())
				})
>>>>>>> 44b879bc
			})
		})

		// Group all admin endpoints
		baseRouter.Group(func(r chi.Router) {
			//TODO(admin): add middleware for admin auth
			// r.Use(api.adminAuthCtx)

			baseRouter.Route("/organizations", func(r chi.Router) {
				r.Get("/", api.handleGetOrganizations())
				r.Post("/", api.handlePostOrganization())

				r.Route("/{orgID:"+UUIDRegExp+"}", func(r chi.Router) {
					r.Get("/", api.handleGetOrganization())
					r.Put("/", api.handlePutOrganization())
					r.Delete("/", api.handleDeleteOrganization())
				})
			})
		})
	})

}

func (api *API) displayRoutes() {

	walkFunc := func(method string, route string, handler http.Handler, middlewares ...func(http.Handler) http.Handler) error {
		log.Printf("Route setup: %s %s\n", method, route)
		return nil
	}

	if err := chi.Walk(api.router, walkFunc); err != nil {
		log.Printf("Error describing routes: %v", err)
	}

}<|MERGE_RESOLUTION|>--- conflicted
+++ resolved
@@ -23,63 +23,72 @@
 
 			r.Use(api.authCtx)
 
-			r.Post("/", api.handleDecisionPost())
-			r.Get("/{decisionID:"+UUIDRegExp+"}", api.handleDecisionGet())
-		})
+			api.router.Route("/ingestion", func(r chi.Router) {
+				// use authentication middleware
+				r.Use(api.authCtx)
 
-		baseRouter.Route("/ingestion", func(r chi.Router) {
-			// use authentication middleware
-			r.Use(api.authCtx)
+				r.Post("/{object_type}", api.handleIngestion())
+			})
 
-			r.Post("/{object_type}", api.handleIngestion())
-		})
+			api.router.Route("/scenarios", func(r chi.Router) {
+				// use authentication middleware
+				r.Use(api.authCtx)
 
-		baseRouter.Route("/scenarios", func(r chi.Router) {
-			// use authentication middleware
-			r.Use(api.authCtx)
+				r.Get("/", api.handleGetScenarios())
+				r.Post("/", api.handlePostScenarios())
 
-<<<<<<< HEAD
-			r.Get("/", api.handleScenariosGet())
-			r.Post("/", api.handleScenariosPost())
+				r.Route("/{scenarioID:"+UUIDRegExp+"}", func(r chi.Router) {
+					r.Get("/", api.handleGetScenario())
 
-			r.Route("/{scenarioID:"+UUIDRegExp+"}", func(r chi.Router) {
-				r.Get("/", api.handleScenarioGet())
-=======
-		r.Get("/", a.handleGetScenarios())
-		r.Post("/", a.handlePostScenarios())
+					r.Route("/iterations", func(r chi.Router) {
+						r.Post("/", api.handlePostScenarioIteration())
+						r.Get("/", api.handleGetScenarioIterations())
 
-		r.Route("/{scenarioID:"+UUIDRegExp+"}", func(r chi.Router) {
-			r.Get("/", a.handleGetScenario())
+						r.Route("/{scenarioIterationID:"+UUIDRegExp+"}", func(r chi.Router) {
+							r.Get("/", api.handleGetScenarioIteration())
+						})
+					})
+				})
+			})
 
-			r.Route("/iterations", func(r chi.Router) {
-				r.Post("/", a.handlePostScenarioIteration())
-				r.Get("/", a.handleGetScenarioIterations())
+			baseRouter.Route("/ingestion", func(r chi.Router) {
+				// use authentication middleware
+				r.Use(api.authCtx)
 
-				r.Route("/{scenarioIterationID:"+UUIDRegExp+"}", func(r chi.Router) {
-					r.Get("/", a.handleGetScenarioIteration())
+				r.Post("/{object_type}", api.handleIngestion())
+			})
+
+			baseRouter.Route("/scenarios", func(r chi.Router) {
+				// use authentication middleware
+				r.Use(api.authCtx)
+
+				r.Get("/", api.handleGetScenarios())
+				r.Post("/", api.handlePostScenarios())
+
+				r.Route("/{scenarioID:"+UUIDRegExp+"}", func(r chi.Router) {
+					r.Get("/", api.handleGetScenario())
 				})
->>>>>>> 44b879bc
+			})
+
+			// Group all admin endpoints
+			baseRouter.Group(func(r chi.Router) {
+				//TODO(admin): add middleware for admin auth
+				// r.Use(api.adminAuthCtx)
+
+				baseRouter.Route("/organizations", func(r chi.Router) {
+					r.Get("/", api.handleGetOrganizations())
+					r.Post("/", api.handlePostOrganization())
+
+					r.Route("/{orgID:"+UUIDRegExp+"}", func(r chi.Router) {
+						r.Get("/", api.handleGetOrganization())
+						r.Put("/", api.handlePutOrganization())
+						r.Delete("/", api.handleDeleteOrganization())
+					})
+				})
 			})
 		})
 
-		// Group all admin endpoints
-		baseRouter.Group(func(r chi.Router) {
-			//TODO(admin): add middleware for admin auth
-			// r.Use(api.adminAuthCtx)
-
-			baseRouter.Route("/organizations", func(r chi.Router) {
-				r.Get("/", api.handleGetOrganizations())
-				r.Post("/", api.handlePostOrganization())
-
-				r.Route("/{orgID:"+UUIDRegExp+"}", func(r chi.Router) {
-					r.Get("/", api.handleGetOrganization())
-					r.Put("/", api.handlePutOrganization())
-					r.Delete("/", api.handleDeleteOrganization())
-				})
-			})
-		})
 	})
-
 }
 
 func (api *API) displayRoutes() {

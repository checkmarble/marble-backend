package api

import (
	"log"
	"net/http"

	"github.com/ggicci/httpin"
	"github.com/go-chi/chi/v5"
)

// RegExp that matches UUIDv4 format
const UUIDRegExp = "[a-fA-F0-9]{8}-[a-fA-F0-9]{4}-4[a-fA-F0-9]{3}-[8|9|aA|bB][a-fA-F0-9]{3}-[a-fA-F0-9]{12}"

<<<<<<< HEAD
func (api *API) routes() {
	apiOnlyMdw := map[TokenType]Role{ApiToken: ADMIN}
	readerOnlyMdw := map[TokenType]Role{UserToken: READER}
	builderMdw := map[TokenType]Role{UserToken: BUILDER}

	api.router.Post("/token", api.handleGetAccessToken())

	api.router.With(api.jwtValidator).Group(func(authedRouter chi.Router) {
		// Everything other than getting a token is protected by JWT

		// Decision API subrouter
		// matches all /decisions routes
		authedRouter.Route("/decisions", func(decisionsRouter chi.Router) {

			apiAndReaderUserMdw := map[TokenType]Role{ApiToken: ADMIN, UserToken: READER}

			decisionsRouter.Use(api.authMiddlewareFactory(apiAndReaderUserMdw))
			decisionsRouter.Get("/{decisionID:"+UUIDRegExp+"}", api.handleDecisionGet())
			decisionsRouter.With(api.authMiddlewareFactory(apiOnlyMdw)).Post("/", api.handleDecisionPost())
		})

		authedRouter.Route("/ingestion", func(r chi.Router) {
			r.Use(api.authMiddlewareFactory(apiOnlyMdw))
			r.Post("/{object_type}", api.handleIngestion())
		})

		authedRouter.Route("/scenarios", func(scenariosRouter chi.Router) {
			scenariosRouter.Use(api.authMiddlewareFactory(readerOnlyMdw))

			scenariosRouter.Get("/", api.handleGetScenarios())
			scenariosRouter.Route("/{scenarioID:"+UUIDRegExp+"}", func(r chi.Router) {
				r.Get("/", api.handleGetScenario())
				r.With(api.authMiddlewareFactory(builderMdw)).Post("/", api.handlePostScenarios())
				r.Route("/iterations", func(r chi.Router) {
					r.Get("/", api.handleGetScenarioIterations())
					r.Get("/{scenarioIterationID:"+UUIDRegExp+"}", api.handleGetScenarioIteration())
					r.With(api.authMiddlewareFactory(builderMdw)).Post("/{scenarioID:"+UUIDRegExp+"}/iterations", api.handlePostScenarioIteration())
				})
=======
func init() {
	httpin.UseGochiURLParam("path", chi.URLParam)
}

func (api *API) routes() {

	// Decision API subrouter
	// matches all /decisions routes
	api.router.Route("/decisions", func(r chi.Router) {
		// use authentication middleware

		r.Use(api.authCtx)

		r.Post("/", api.handlePostDecision())
		r.Get("/{decisionID:"+UUIDRegExp+"}", api.handleGetDecision())
	})

	api.router.Route("/ingestion", func(r chi.Router) {
		// use authentication middleware
		r.Use(api.authCtx)

		r.Post("/{object_type}", api.handleIngestion())
	})

	// Group all front endpoints
	api.router.Group(func(r chi.Router) {
		// use authentication middleware
		r.Use(api.authCtx)

		r.Route("/scenarios", func(r chi.Router) {
			r.Get("/", api.ListScenarios())
			r.With(httpin.NewInput(CreateScenarioInput{})).
				Post("/", api.CreateScenario())

			r.Route("/{scenarioID:"+UUIDRegExp+"}", func(r chi.Router) {
				r.With(httpin.NewInput(GetScenarioInput{})).
					Get("/", api.GetScenario())
				r.With(httpin.NewInput(UpdateScenarioInput{})).
					Put("/", api.UpdateScenario())
			})
		})

		r.Route("/scenario-iterations", func(r chi.Router) {
			r.With(httpin.NewInput(ListScenarioIterationsInput{})).
				Get("/", api.ListScenarioIterations())
			r.With(httpin.NewInput(CreateScenarioIterationInput{})).
				Post("/", api.CreateScenarioIteration())

			r.Route("/{scenarioIterationID:"+UUIDRegExp+"}", func(r chi.Router) {
				r.With(httpin.NewInput(GetScenarioIterationInput{})).
					Get("/", api.GetScenarioIteration())
				r.With(httpin.NewInput(UpdateScenarioIterationInput{})).
					Put("/", api.UpdateScenarioIteration())
			})
		})

		r.Route("/scenario-iteration-rules", func(r chi.Router) {
			r.With(httpin.NewInput(ListScenarioIterationRulesInput{})).
				Get("/", api.ListScenarioIterationRules())
			r.With(httpin.NewInput(CreateScenarioIterationRuleInput{})).
				Post("/", api.CreateScenarioIterationRule())

			r.Route("/{ruleID:"+UUIDRegExp+"}", func(r chi.Router) {
				r.With(httpin.NewInput(GetScenarioIterationRuleInput{})).
					Get("/", api.GetScenarioIterationRule())
				r.With(httpin.NewInput(UpdateScenarioIterationRuleInput{})).
					Put("/", api.UpdateScenarioIterationRule())
			})
		})

		r.Route("/scenario-publications", func(r chi.Router) {
			r.With(httpin.NewInput(ListScenarioPublicationsInput{})).
				Get("/", api.ListScenarioPublications())
			r.With(httpin.NewInput(CreateScenarioPublicationInput{})).
				Post("/", api.CreateScenarioPublication())

			r.Route("/{scenarioPublicationID:"+UUIDRegExp+"}", func(r chi.Router) {
				r.With(httpin.NewInput(GetScenarioPublicationInput{})).
					Get("/", api.GetScenarioPublication())
>>>>>>> d31101f7
			})

		})

<<<<<<< HEAD
		// Group all admin endpoints
		authedRouter.Group(func(routerAdmin chi.Router) {
			//TODO(admin): add middleware for admin auth
			// r.Use(api.adminAuthCtx)

			routerAdmin.Route("/organizations", func(r chi.Router) {
				r.Get("/", api.handleGetOrganizations())
				r.Post("/", api.handlePostOrganization())

				r.Route("/{orgID:"+UUIDRegExp+"}", func(r chi.Router) {
					r.Get("/", api.handleGetOrganization())
					r.Put("/", api.handlePutOrganization())
					r.Delete("/", api.handleDeleteOrganization())
				})
=======
	// Group all admin endpoints
	api.router.Group(func(r chi.Router) {
		//TODO(admin): add middleware for admin auth
		// r.Use(a.adminAuthCtx)

		api.router.Route("/organizations", func(r chi.Router) {
			r.Get("/", api.handleGetOrganizations())
			r.Post("/", api.handlePostOrganization())

			r.Route("/{orgID:"+UUIDRegExp+"}", func(r chi.Router) {
				r.Get("/", api.handleGetOrganization())
				r.Put("/", api.handlePutOrganization())
				r.Delete("/", api.handleDeleteOrganization())
>>>>>>> d31101f7
			})
		})

	})
}

func (api *API) displayRoutes() {

	walkFunc := func(method string, route string, handler http.Handler, middlewares ...func(http.Handler) http.Handler) error {
		log.Printf("Route setup: %s %s\n", method, route)
		return nil
	}

	if err := chi.Walk(api.router, walkFunc); err != nil {
		log.Printf("Error describing routes: %v", err)
	}

}<|MERGE_RESOLUTION|>--- conflicted
+++ resolved
@@ -11,7 +11,6 @@
 // RegExp that matches UUIDv4 format
 const UUIDRegExp = "[a-fA-F0-9]{8}-[a-fA-F0-9]{4}-4[a-fA-F0-9]{3}-[8|9|aA|bB][a-fA-F0-9]{3}-[a-fA-F0-9]{12}"
 
-<<<<<<< HEAD
 func (api *API) routes() {
 	apiOnlyMdw := map[TokenType]Role{ApiToken: ADMIN}
 	readerOnlyMdw := map[TokenType]Role{UserToken: READER}
@@ -29,8 +28,8 @@
 			apiAndReaderUserMdw := map[TokenType]Role{ApiToken: ADMIN, UserToken: READER}
 
 			decisionsRouter.Use(api.authMiddlewareFactory(apiAndReaderUserMdw))
-			decisionsRouter.Get("/{decisionID:"+UUIDRegExp+"}", api.handleDecisionGet())
-			decisionsRouter.With(api.authMiddlewareFactory(apiOnlyMdw)).Post("/", api.handleDecisionPost())
+			decisionsRouter.Get("/{decisionID:"+UUIDRegExp+"}", api.handleGetDecision())
+			decisionsRouter.With(api.authMiddlewareFactory(apiOnlyMdw)).Post("/", api.handlePostDecision())
 		})
 
 		authedRouter.Route("/ingestion", func(r chi.Router) {
@@ -41,101 +40,65 @@
 		authedRouter.Route("/scenarios", func(scenariosRouter chi.Router) {
 			scenariosRouter.Use(api.authMiddlewareFactory(readerOnlyMdw))
 
-			scenariosRouter.Get("/", api.handleGetScenarios())
-			scenariosRouter.Route("/{scenarioID:"+UUIDRegExp+"}", func(r chi.Router) {
-				r.Get("/", api.handleGetScenario())
-				r.With(api.authMiddlewareFactory(builderMdw)).Post("/", api.handlePostScenarios())
-				r.Route("/iterations", func(r chi.Router) {
-					r.Get("/", api.handleGetScenarioIterations())
-					r.Get("/{scenarioIterationID:"+UUIDRegExp+"}", api.handleGetScenarioIteration())
-					r.With(api.authMiddlewareFactory(builderMdw)).Post("/{scenarioID:"+UUIDRegExp+"}/iterations", api.handlePostScenarioIteration())
-				})
-=======
-func init() {
-	httpin.UseGochiURLParam("path", chi.URLParam)
-}
-
-func (api *API) routes() {
-
-	// Decision API subrouter
-	// matches all /decisions routes
-	api.router.Route("/decisions", func(r chi.Router) {
-		// use authentication middleware
-
-		r.Use(api.authCtx)
-
-		r.Post("/", api.handlePostDecision())
-		r.Get("/{decisionID:"+UUIDRegExp+"}", api.handleGetDecision())
-	})
-
-	api.router.Route("/ingestion", func(r chi.Router) {
-		// use authentication middleware
-		r.Use(api.authCtx)
-
-		r.Post("/{object_type}", api.handleIngestion())
-	})
-
-	// Group all front endpoints
-	api.router.Group(func(r chi.Router) {
-		// use authentication middleware
-		r.Use(api.authCtx)
-
-		r.Route("/scenarios", func(r chi.Router) {
-			r.Get("/", api.ListScenarios())
-			r.With(httpin.NewInput(CreateScenarioInput{})).
+			scenariosRouter.Get("/", api.ListScenarios())
+			scenariosRouter.With(api.authMiddlewareFactory(builderMdw)).
+				With(httpin.NewInput(CreateScenarioInput{})).
 				Post("/", api.CreateScenario())
 
-			r.Route("/{scenarioID:"+UUIDRegExp+"}", func(r chi.Router) {
+			scenariosRouter.Route("/{scenarioID:"+UUIDRegExp+"}", func(r chi.Router) {
 				r.With(httpin.NewInput(GetScenarioInput{})).
 					Get("/", api.GetScenario())
 				r.With(httpin.NewInput(UpdateScenarioInput{})).
 					Put("/", api.UpdateScenario())
 			})
+
 		})
 
-		r.Route("/scenario-iterations", func(r chi.Router) {
-			r.With(httpin.NewInput(ListScenarioIterationsInput{})).
+		authedRouter.Route("/scenario-iterations", func(scenarIterRouter chi.Router) {
+			scenarIterRouter.With(httpin.NewInput(ListScenarioIterationsInput{})).
 				Get("/", api.ListScenarioIterations())
-			r.With(httpin.NewInput(CreateScenarioIterationInput{})).
+			scenarIterRouter.With(httpin.NewInput(CreateScenarioIterationInput{})).
+				With(api.authMiddlewareFactory(builderMdw)).
 				Post("/", api.CreateScenarioIteration())
 
-			r.Route("/{scenarioIterationID:"+UUIDRegExp+"}", func(r chi.Router) {
+			scenarIterRouter.Route("/{scenarioIterationID:"+UUIDRegExp+"}", func(r chi.Router) {
 				r.With(httpin.NewInput(GetScenarioIterationInput{})).
 					Get("/", api.GetScenarioIteration())
 				r.With(httpin.NewInput(UpdateScenarioIterationInput{})).
+					With(api.authMiddlewareFactory(builderMdw)).
 					Put("/", api.UpdateScenarioIteration())
 			})
 		})
 
-		r.Route("/scenario-iteration-rules", func(r chi.Router) {
-			r.With(httpin.NewInput(ListScenarioIterationRulesInput{})).
+		authedRouter.Route("/scenario-iteration-rules", func(scenarIterRulesRouter chi.Router) {
+			scenarIterRulesRouter.With(httpin.NewInput(ListScenarioIterationRulesInput{})).
 				Get("/", api.ListScenarioIterationRules())
-			r.With(httpin.NewInput(CreateScenarioIterationRuleInput{})).
+			scenarIterRulesRouter.With(httpin.NewInput(CreateScenarioIterationRuleInput{})).
+				With(api.authMiddlewareFactory(builderMdw)).
 				Post("/", api.CreateScenarioIterationRule())
 
-			r.Route("/{ruleID:"+UUIDRegExp+"}", func(r chi.Router) {
+			scenarIterRulesRouter.Route("/{ruleID:"+UUIDRegExp+"}", func(r chi.Router) {
 				r.With(httpin.NewInput(GetScenarioIterationRuleInput{})).
 					Get("/", api.GetScenarioIterationRule())
 				r.With(httpin.NewInput(UpdateScenarioIterationRuleInput{})).
+					With(api.authMiddlewareFactory(builderMdw)).
 					Put("/", api.UpdateScenarioIterationRule())
 			})
 		})
 
-		r.Route("/scenario-publications", func(r chi.Router) {
-			r.With(httpin.NewInput(ListScenarioPublicationsInput{})).
+		authedRouter.Route("/scenario-publications", func(scenarPublicationsRouter chi.Router) {
+			scenarPublicationsRouter.With(httpin.NewInput(ListScenarioPublicationsInput{})).
 				Get("/", api.ListScenarioPublications())
-			r.With(httpin.NewInput(CreateScenarioPublicationInput{})).
+			scenarPublicationsRouter.With(httpin.NewInput(CreateScenarioPublicationInput{})).
+				With(api.authMiddlewareFactory(builderMdw)).
 				Post("/", api.CreateScenarioPublication())
 
-			r.Route("/{scenarioPublicationID:"+UUIDRegExp+"}", func(r chi.Router) {
+			scenarPublicationsRouter.Route("/{scenarioPublicationID:"+UUIDRegExp+"}", func(r chi.Router) {
 				r.With(httpin.NewInput(GetScenarioPublicationInput{})).
 					Get("/", api.GetScenarioPublication())
->>>>>>> d31101f7
 			})
-
 		})
 
-<<<<<<< HEAD
 		// Group all admin endpoints
 		authedRouter.Group(func(routerAdmin chi.Router) {
 			//TODO(admin): add middleware for admin auth
@@ -150,25 +113,13 @@
 					r.Put("/", api.handlePutOrganization())
 					r.Delete("/", api.handleDeleteOrganization())
 				})
-=======
-	// Group all admin endpoints
-	api.router.Group(func(r chi.Router) {
-		//TODO(admin): add middleware for admin auth
-		// r.Use(a.adminAuthCtx)
-
-		api.router.Route("/organizations", func(r chi.Router) {
-			r.Get("/", api.handleGetOrganizations())
-			r.Post("/", api.handlePostOrganization())
-
-			r.Route("/{orgID:"+UUIDRegExp+"}", func(r chi.Router) {
-				r.Get("/", api.handleGetOrganization())
-				r.Put("/", api.handlePutOrganization())
-				r.Delete("/", api.handleDeleteOrganization())
->>>>>>> d31101f7
 			})
 		})
+	})
+}
 
-	})
+func init() {
+	httpin.UseGochiURLParam("path", chi.URLParam)
 }
 
 func (api *API) displayRoutes() {

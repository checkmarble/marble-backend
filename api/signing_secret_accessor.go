--- conflicted
+++ resolved
@@ -4,13 +4,8 @@
 	"crypto/rsa"
 	"crypto/x509"
 	"encoding/pem"
-<<<<<<< HEAD
 	"log"
-	"os"
-=======
-	"fmt"
 	"marble/marble-backend/utils"
->>>>>>> 9a859b99
 )
 
 var privateKeySecretName = "AUTHENTICATION_JWT_SIGNING_KEY"
@@ -20,13 +15,8 @@
 	publicKey  *rsa.PublicKey
 }
 
-<<<<<<< HEAD
 func readPrivateKey() *rsa.PrivateKey {
-	privateKeyString := os.Getenv("AUTHENTICATION_JWT_SIGNING_KEY")
-=======
-func readPrivateKey() (*rsa.PrivateKey, error) {
 	privateKeyString := utils.GetRequiredStringEnv("AUTHENTICATION_JWT_SIGNING_KEY")
->>>>>>> 9a859b99
 
 	block, _ := pem.Decode([]byte(privateKeyString))
 	if block == nil || block.Type != "RSA PRIVATE KEY" {
@@ -40,13 +30,8 @@
 	return res
 }
 
-<<<<<<< HEAD
 func NewSigningSecrets() SigningSecrets {
 	privateKey := readPrivateKey()
-=======
-func readPublicKey() (*rsa.PublicKey, error) {
-	publicKeyString := utils.GetRequiredStringEnv("AUTHENTICATION_JWT_VERIFYING_KEY")
->>>>>>> 9a859b99
 
 	return SigningSecrets{privateKey, &privateKey.PublicKey}
 }
package models

import (
	"encoding/json"
	"time"
)

type PivotObject struct {
	PivotObjectId     string
	PivotValue        string
	PivotId           string
	PivotType         PivotType
	PivotObjectName   string
	PivotFieldName    string
	IsIngested        bool
	PivotObjectData   ClientObjectDetail
	NumberOfDecisions int
}

// PivotType corresponds to the type of entity that is materialized by a pivot value.
// A pivot can be a concrete object if it identifies a unique ingested object:
//   - a pivot defined by a (seris of) link from the base table identifies the object at the end of the links
//   - a pivot defined as a unique field (object_id or other) on a table, identifies that object
//   - conversely, a pivot defined by a "grouping" field on a table where many rows may share that value (e.g. "transactions.account_id")
//     allows to group decisions, snooze rules etc, but does not identify a concrete object that can be ingested.
//
// Most pivot definitions should be of type "object", but we have to support the other case for backward compatibility.
type PivotType int

const (
	PivotTypeUnknown PivotType = iota
	PivotTypeObject
	PivotTypeField
)

func (p PivotType) String() string {
	switch p {
	case PivotTypeObject:
		return "object"
	case PivotTypeField:
		return "field"
	default:
		return "unknown"
	}
}

func PivotTypeFromString(s string) PivotType {
	switch s {
	case "object":
		return PivotTypeObject
	case "field":
		return PivotTypeField
	default:
		return PivotTypeUnknown
	}
}

type ClientObjectDetail struct {
	Metadata       ClientObjectMetadata
	Data           map[string]any
	RelatedObjects []RelatedObject
}

func (c ClientObjectDetail) MarshalJSON() ([]byte, error) {
	if c.RelatedObjects == nil {
		c.RelatedObjects = make([]RelatedObject, 0)
	}
	if c.Data == nil {
		c.Data = make(map[string]any)
	}
	return json.Marshal(struct {
		Metadata       ClientObjectMetadata `json:"metadata,omitzero"`
		Data           map[string]any       `json:"data"`
		RelatedObjects []RelatedObject      `json:"related_objects"`
	}{
		Metadata:       c.Metadata,
		Data:           c.Data,
		RelatedObjects: c.RelatedObjects,
	})
}

type RelatedObject struct {
	LinkName string             `json:"link_name"`
	Detail   ClientObjectDetail `json:"related_object_detail"` //nolint:tagliatelle
}

type ClientObjectMetadata struct {
	ValidFrom  time.Time `json:"valid_from"`
	ObjectType string    `json:"object_type"`
<<<<<<< HEAD
}

type StringOrNumber struct {
	StringValue *string
	FloatValue  *float64
}

type ClientDataListPagination struct {
	NextCursorId *string
	HasNextPage  bool
}

type ClientDataListRequestBody struct {
	ExplorationOptions ExplorationOptions
	CursorId           *string
	Limit              int
}

type ExplorationOptions struct {
	SourceTableName   string
	FilterFieldName   string
	FilterFieldValue  StringOrNumber
	OrderingFieldName string
=======
>>>>>>> 607bf9a1
}<|MERGE_RESOLUTION|>--- conflicted
+++ resolved
@@ -87,7 +87,6 @@
 type ClientObjectMetadata struct {
 	ValidFrom  time.Time `json:"valid_from"`
 	ObjectType string    `json:"object_type"`
-<<<<<<< HEAD
 }
 
 type StringOrNumber struct {
@@ -111,6 +110,4 @@
 	FilterFieldName   string
 	FilterFieldValue  StringOrNumber
 	OrderingFieldName string
-=======
->>>>>>> 607bf9a1
 }
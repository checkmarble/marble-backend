package models

import "slices"

// ///////////////////////////////
// Data Type
// ///////////////////////////////
type DataType int

const (
	UnknownDataType DataType = iota - 1
	Bool
	Int
	Float
	String
	Timestamp
)

func (d DataType) String() string {
	switch d {
	case Bool:
		return "Bool"
	case Int:
		return "Int"
	case Float:
		return "Float"
	case String:
		return "String"
	case Timestamp:
		return "Timestamp"
	}
	return "unknown"
}

func DataTypeFrom(s string) DataType {
	switch s {
	case "Bool":
		return Bool
	case "Int":
		return Int
	case "Float":
		return Float
	case "String":
		return String
	case "Timestamp":
		return Timestamp
	}
	return UnknownDataType
}

///////////////////////////////
// Data Model
///////////////////////////////

type DataModel struct {
	Version string
	Tables  map[string]Table
}

func (dm DataModel) Copy() DataModel {
	tables := make(map[string]Table)
	for k, v := range dm.Tables {
		tables[k] = v.Copy()
	}
	return DataModel{
		Version: dm.Version,
		Tables:  tables,
	}
}

func (dm DataModel) AllLinksAsMap() map[string]LinkToSingle {
	links := make(map[string]LinkToSingle, 100)
	for _, table := range dm.Tables {
		for _, link := range table.LinksToSingle {
			links[link.Id] = link
		}
	}
	return links
}

func (dm DataModel) AllTablesAsMap() map[string]Table {
	tables := make(map[string]Table, 100)
	for _, table := range dm.Tables {
		tables[table.ID] = table
	}
	return tables
}

func (dm DataModel) AllFieldsAsMap() map[string]Field {
	fields := make(map[string]Field, 100)
	for _, table := range dm.Tables {
		for _, field := range table.Fields {
			fields[field.ID] = field
		}
	}
	return fields
}

// ///////////////////////////////
// Data Model table
// ///////////////////////////////

type Table struct {
	ID                string
	Name              string
	Description       string
	Fields            map[string]Field
	LinksToSingle     map[string]LinkToSingle
	NavigationOptions []NavigationOption
}

func (t Table) Copy() Table {
	fields := make(map[string]Field)
	for k, v := range t.Fields {
		fields[k] = v
	}
	links := make(map[string]LinkToSingle)
	for k, v := range t.LinksToSingle {
		links[k] = v
	}
	out := t
	out.Fields = fields
	out.LinksToSingle = links
	return out
}

func (t Table) GetFieldById(fieldId string) (Field, bool) {
	for _, field := range t.Fields {
		if field.ID == fieldId {
			return field, true
		}
	}
	return Field{}, false
}

type TableMetadata struct {
	ID             string
	Description    string
	Name           string
	OrganizationID string
}

func ColumnNames(table Table) []string {
	columnNames := make([]string, len(table.Fields))
	i := 0
	for fieldName := range table.Fields {
		columnNames[i] = fieldName
		i++
	}
	slices.Sort(columnNames)
	return columnNames
}

// ///////////////////////////////
// Data Type
// ///////////////////////////////

type Field struct {
	ID                string
	DataType          DataType
	Description       string
	IsEnum            bool
	Name              string
	Nullable          bool
	TableId           string
	Values            []any
	UnicityConstraint UnicityConstraint
}

type FieldMetadata struct {
	ID          string
	DataType    DataType
	Description string
	IsEnum      bool
	Name        string
	Nullable    bool
	TableId     string
}

type UnicityConstraint int

const (
	NoUnicityConstraint UnicityConstraint = iota
	ActiveUniqueConstraint
	PendingUniqueConstraint
)

func (u UnicityConstraint) String() string {
	switch u {
	case NoUnicityConstraint:
		return "no_unicity_constraint"
	case ActiveUniqueConstraint:
		return "active_unique_constraint"
	case PendingUniqueConstraint:
		return "pending_unique_constraint"
	}
	return "unknown"
}

func UnicityConstraintFromString(s string) UnicityConstraint {
	switch s {
	case "no_unicity_constraint":
		return NoUnicityConstraint
	case "active_unique_constraint":
		return ActiveUniqueConstraint
	case "pending_unique_constraint":
		return PendingUniqueConstraint
	}
	return NoUnicityConstraint
}

type CreateFieldInput struct {
	TableId     string
	Name        string
	Description string
	DataType    DataType
	Nullable    bool
	IsEnum      bool
	IsUnique    bool
}

type UpdateFieldInput struct {
	Description *string
	IsEnum      *bool
	IsUnique    *bool
}

type EnumValues map[string]map[any]struct{}

// CollectEnumValues mutates the EnumValues object to collect all the enum values from the payload
func (enumValues EnumValues) CollectEnumValues(payload ClientObject) {
	for fieldName := range enumValues {
		value := payload.Data[fieldName]
		if value != nil && value != "" {
			enumValues[fieldName][value] = struct{}{}
		}
	}
}

// ///////////////////////////////
// Data Model Link
// ///////////////////////////////
type LinkToSingle struct {
	Id              string
	OrganizationId  string
	Name            string
	ParentTableName string
	ParentTableId   string
	ParentFieldName string
	ParentFieldId   string
	ChildTableName  string
	ChildTableId    string
	ChildFieldName  string
	ChildFieldId    string
}

type DataModelLinkCreateInput struct {
	OrganizationID string
	Name           string
	ParentTableID  string
	ParentFieldID  string
	ChildTableID   string
	ChildFieldID   string
}

type DataModelObject struct {
	Data     map[string]any
	Metadata map[string]any
}

<<<<<<< HEAD
=======
// Utility methods on data model

func (d DataModel) AddUnicityConstraintStatusToDataModel(uniqueIndexes []UnicityIndex) DataModel {
	dm := d.Copy()
	for _, index := range uniqueIndexes {
		// here we only care about single fields with a unicity constraint
		if len(index.Fields) != 1 {
			continue
		}
		table, ok := dm.Tables[index.TableName]
		if !ok {
			continue
		}
		field, ok := table.Fields[index.Fields[0]]
		if !ok {
			continue
		}

		if field.Name == index.Fields[0] {
			if index.CreationInProcess && field.UnicityConstraint != ActiveUniqueConstraint {
				field.UnicityConstraint = PendingUniqueConstraint
			} else {
				field.UnicityConstraint = ActiveUniqueConstraint
			}
			// cannot directly modify the struct field in the map, so we need to reassign it
			dm.Tables[index.TableName].Fields[index.Fields[0]] = field
		}
	}
	return dm
}

>>>>>>> 607bf9a1
// ///////////////////////////////
// Navigation options - AKA how we can explore client data objects in a "one to many" way
// ///////////////////////////////

type NavigationOption struct {
	// A navigation options starts from a table and field value
	SourceTableName string
	SourceTableId   string
	SourceFieldName string
	SourceFieldId   string

	// And goes to another table (may be the same), filtering on a field and ordering on another field
	TargetTableName   string
	TargetTableId     string
	FilterFieldName   string
	FilterFieldId     string
	OrderingFieldName string
	OrderingFieldId   string

	Status IndexStatus
}

type CreateNavigationOptionInput struct {
	SourceTableId   string
	SourceFieldId   string
	TargetTableId   string
	FilterFieldId   string
	OrderingFieldId string
}<|MERGE_RESOLUTION|>--- conflicted
+++ resolved
@@ -268,8 +268,6 @@
 	Metadata map[string]any
 }
 
-<<<<<<< HEAD
-=======
 // Utility methods on data model
 
 func (d DataModel) AddUnicityConstraintStatusToDataModel(uniqueIndexes []UnicityIndex) DataModel {
@@ -301,7 +299,6 @@
 	return dm
 }
 
->>>>>>> 607bf9a1
 // ///////////////////////////////
 // Navigation options - AKA how we can explore client data objects in a "one to many" way
 // ///////////////////////////////

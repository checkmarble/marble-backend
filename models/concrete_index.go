package models

import (
	"encoding/json"
	"fmt"
	"slices"
	"strings"

	"github.com/checkmarble/marble-backend/pure_utils"
	"github.com/google/uuid"
	"github.com/hashicorp/go-set/v2"
)

const (
	MAX_POSTGRES_INDEX_NAME_LENGTH      = 63
	MAX_INDEX_NAME_LENGTH_BEFORE_SUFFIX = 53
)

type UnicityIndex struct {
	TableName         string
	Fields            []string
	Included          []string
	CreationInProcess bool
}

type ConcreteIndex struct {
	TableName string
	name      string
	Indexed   []string
	Included  []string
	Type      IndexType
	Status    IndexStatus
}

// Custom marshaller to ensure the name is initialized before marshaling
func (i ConcreteIndex) MarshalJSON() ([]byte, error) {
	// Ensure the name is initialized before marshaling
	i.setName()
	type concreteIndexJSON struct {
		TableName string   `json:"TableName"` //nolint:tagliatelle
		IndexName string   `json:"IndexName"` //nolint:tagliatelle
		Indexed   []string `json:"Indexed"`   //nolint:tagliatelle
		Included  []string `json:"Included"`  //nolint:tagliatelle
	}
	return json.Marshal(concreteIndexJSON{
		TableName: i.TableName,
		IndexName: i.name,
		Indexed:   i.Indexed,
		Included:  i.Included,
	})
}

// custom unmarshaller to avoid name mismatches
func (i *ConcreteIndex) UnmarshalJSON(data []byte) error {
	var rawData struct {
		TableName string   `json:"TableName"` //nolint:tagliatelle
		IndexName string   `json:"IndexName"` //nolint:tagliatelle
		Indexed   []string `json:"Indexed"`   //nolint:tagliatelle
		Included  []string `json:"Included"`  //nolint:tagliatelle
	}
	if err := json.Unmarshal(data, &rawData); err != nil {
		return err
	}
	i.TableName = rawData.TableName
	i.name = rawData.IndexName
	i.Indexed = rawData.Indexed
	i.Included = rawData.Included

	return nil
}

func (i *ConcreteIndex) setName() {
	if i.name != "" {
		return
	}
	// postgresql enforces a 63 character length limit on all identifiers
	prefix := ""
	switch i.Type {
	case IndexTypeNavigation:
		prefix = "nav"
	case IndexTypeAggregation:
		prefix = "idx"
	default:
		prefix = "idx"
	}

	indexedNames := strings.Join(i.Indexed, "-")
	out := fmt.Sprintf("%s_%s_%s", prefix, i.TableName, indexedNames)
	randomId := uuid.NewString()
	length := min(len(out), MAX_INDEX_NAME_LENGTH_BEFORE_SUFFIX)

	withRandomSuffix := out[:length] + "_" + randomId
	i.name = withRandomSuffix[:min(len(withRandomSuffix), MAX_POSTGRES_INDEX_NAME_LENGTH)]
}

// Returns the name of the index. Is generated based on the indexed table name and the indexed columns.
// Is suffixed with a random id to avoid collisions when creating indexes on postgres (e.g. if a previous version
// of the index exists but is invalid).
// Includes logic to truncate the index name length to 63 chars max, so that name truncation by Postgres does not
// interfere with the index name comparison logic.
func (i *ConcreteIndex) Name() string {
	if i.name == "" {
		i.setName()
	}
	return i.name
}

func (i ConcreteIndex) WithName(name string) ConcreteIndex {
	i.name = name
	return i
}

func (i ConcreteIndex) Equal(other ConcreteIndex) bool {
	return i.TableName == other.TableName &&
		slices.Equal(i.Indexed, other.Indexed) &&
		set.From(i.Included).Equal(set.From(other.Included))
}

func (i ConcreteIndex) Covers(f IndexFamily) bool {
	// We need to make a copy of f because we are going to modify it
	// put all the identifiers to upper case, because postgres is not case sensitive as
	// far as identifiers are concerned (unless quoted)
	// and as such will return names will all lower case
	f = f.Copy()
	f.TableName = strings.ToUpper(f.TableName)
	f.Last = strings.ToUpper(f.Last)
	f.Fixed = pure_utils.Map(f.Fixed, strings.ToUpper)
	f.Flex = set.From(pure_utils.Map(f.Flex.Slice(), strings.ToUpper))
	f.Included = set.From(pure_utils.Map(f.Included.Slice(), strings.ToUpper))
	i = ConcreteIndex{
		TableName: strings.ToUpper(i.TableName),
		Indexed:   pure_utils.Map(i.Indexed, strings.ToUpper),
		Included:  pure_utils.Map(i.Included, strings.ToUpper),
		// variable is local to this function, no need to set the other fields
	}

	if i.TableName != f.TableName {
		return false
	}

	// index:        [x1, x2, x3, x4]
	// index family: [x1, x2, x3, x4, x5, x6, x7, x8, x9, x10] {...}
	// does not cover: some fields must be indexed in the index family but are not in the concrete index
	if len(i.Indexed) < len(f.Fixed) {
		return false
	}

	lastVisited := -1
	// N first items in i.Indexed must be equal to N first elements in f.Fixed (if not empty)
	// index:        [x1, x2, X3, x4, x5, x6, x7, x8, x9, x10]
	// index family: [x1, x2, Y3, x4] {...}
	//                        ^^
	// The 3rd element in the index family is not equal to the 3rd element in the concrete index
	for n := 0; n < len(f.Fixed) && n < len(i.Indexed); n += 1 {
		if i.Indexed[n] != f.Fixed[n] {
			return false
		}
		lastVisited = n
	}

	// If there are no more elements in f.Fixed but there are some left in f to check, then carry on with the next values in i.Indexed
	// index:        [x1, x2,  x3, x4, x5, x7, x8, x9] => no x6 between indexes 2 and 6
	// index family: [x1, x2] {x3, x6, x4, x5, x7}     "" {}
	//                             ^^
	// does not cover: no x6 between indexes 2 and 6
	lenFlex := f.Flex.Size()
	if lenFlex > 0 {
		start := lastVisited + 1
		if start+lenFlex > len(i.Indexed) {
			return false
		}
		cp := f.Flex.Copy()
		cp.RemoveSlice(i.Indexed[start : start+lenFlex])
		if cp.Size() > 0 {
			return false
		}
	}

	// index:         [x1, x2,  x3, x4, x5, x6, x7, x8, x9]
	// index family:  [x1, x2] {x3, x4, x5, x6, x7} x9
	//                                              ^^
	// does not cover: x8 is not in the index family but comes before x9 in the concrete index
	if f.Last != "" {
		if f.Size() > len(i.Indexed) || i.Indexed[f.Size()-1] != f.Last {
			return false
		}
	}

	// included columns in the concrete index are missing some required included columns in the index family
	if !set.From(i.Included).Subset(f.Included) {
		return false
	}

	return true
}

type IndexStatus int

const (
	IndexStatusUnknown IndexStatus = iota
	IndexStatusPending
	IndexStatusValid
	IndexStatusInvalid
)

func (s IndexStatus) String() string {
	switch s {
	case IndexStatusPending:
		return "pending"
	case IndexStatusValid:
		return "valid"
	case IndexStatusInvalid:
		return "invalid"
	default:
		return "unknown"
	}
}

func IndexStatusFromString(s string) IndexStatus {
	switch s {
	case "pending":
		return IndexStatusPending
	case "valid":
		return IndexStatusValid
	case "invalid":
		return IndexStatusInvalid
	default:
		return IndexStatusUnknown
	}
}

type IndexType int

const (
	IndexTypeUnknown IndexType = iota
	IndexTypeNavigation
	IndexTypeAggregation
<<<<<<< HEAD
)

// TODO: remove it not used at the end of the PR
// func (t IndexType) String() string {
// 	switch t {
// 	case IndexTypeNavigation:
// 		return "navigation"
// 	case IndexTypeAggregation:
// 		return "aggregation"
// 	default:
// 		return "unknown"
// 	}
// }

// func IndexTypeFromString(s string) IndexType {
// 	switch s {
// 	case "navigation":
// 		return IndexTypeNavigation
// 	case "aggregation":
// 		return IndexTypeAggregation
// 	default:
// 		return IndexTypeUnknown
// 	}
// }
=======
)
>>>>>>> 57e9efbd
<|MERGE_RESOLUTION|>--- conflicted
+++ resolved
@@ -235,31 +235,4 @@
 	IndexTypeUnknown IndexType = iota
 	IndexTypeNavigation
 	IndexTypeAggregation
-<<<<<<< HEAD
-)
-
-// TODO: remove it not used at the end of the PR
-// func (t IndexType) String() string {
-// 	switch t {
-// 	case IndexTypeNavigation:
-// 		return "navigation"
-// 	case IndexTypeAggregation:
-// 		return "aggregation"
-// 	default:
-// 		return "unknown"
-// 	}
-// }
-
-// func IndexTypeFromString(s string) IndexType {
-// 	switch s {
-// 	case "navigation":
-// 		return IndexTypeNavigation
-// 	case "aggregation":
-// 		return IndexTypeAggregation
-// 	default:
-// 		return IndexTypeUnknown
-// 	}
-// }
-=======
-)
->>>>>>> 57e9efbd
+)
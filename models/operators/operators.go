package operators

import (
	"context"
	"encoding/json"
	"errors"
	"time"

	"github.com/jackc/pgx/v5/pgxpool"
)

// /////////////////////////////
// Init function
// /////////////////////////////
// Used to generate a map[operator ID]func() Operator
// This allows registering each operator's unique ID and constructor
var operatorFromType = make(map[string]func() Operator)

type DataAccessor interface {
	GetPayloadField(fieldName string) (interface{}, error)
	GetDbField(ctx context.Context, triggerTableName string, path []string, fieldName string) (interface{}, error)
<<<<<<< HEAD
	GetDbHandle() *pgxpool.Pool
	GetTriggerObjectName() string
	ExecutionType() string
=======
	GetDbHandle() (db *pgxpool.Pool, schema string, err error)
>>>>>>> bbb134aa
}

var (
	ErrDbReadInconsistentWithDataModel = errors.New("Data model inconsistent with path or field name read from DB")
	ErrEvaluatingInvalidOperator       = errors.New("Error evaluating invalid opereator")
)

// /////////////////////////////
// Operator
// /////////////////////////////

// Common serialized operator structure:
// {
// 	 "type" : string, name (ID) of the operator
// 	 "staticData" : struct, static values of the operator (e.g. constant values, path for field to read...)
// 	 "children" : slice of operators, children of the operator. E.g. equivalent of "left" and "right" in a
// 				  binary operator. Number of elements in slice enforced at marshalling/unmarshalling time.
// }

type Operator interface {
	// We need operators to Marshall & Unmarshall to JSON themselves
	json.Marshaler
	json.Unmarshaler

	// Self-print
	String() string

	IsValid() bool
}

// Used to add and read the "type" kep anytime we marshal/unmarshal
type OperatorType struct {
	Type string `json:"type"`
}

// /////////////////////////////
// Specific types of operators depending on their return types
// /////////////////////////////
type OperatorFloat interface {
	Operator
	Eval(ctx context.Context, dataAccessor DataAccessor) (float64, error)
}

type OperatorBool interface {
	Operator
	Eval(ctx context.Context, dataAccessor DataAccessor) (bool, error)
}

type OperatorDate interface {
	Operator
	Eval(ctx context.Context, dataAccessor DataAccessor) (time.Time, error)
}

type OperatorString interface {
	Operator
	Eval(ctx context.Context, dataAccessor DataAccessor) (string, error)
}

type OperatorStringList interface {
	Operator
	Eval(ctx context.Context, dataAccessor DataAccessor) ([]string, error)
}<|MERGE_RESOLUTION|>--- conflicted
+++ resolved
@@ -19,13 +19,9 @@
 type DataAccessor interface {
 	GetPayloadField(fieldName string) (interface{}, error)
 	GetDbField(ctx context.Context, triggerTableName string, path []string, fieldName string) (interface{}, error)
-<<<<<<< HEAD
-	GetDbHandle() *pgxpool.Pool
+	GetDbHandle() (db *pgxpool.Pool, schema string, err error)
 	GetTriggerObjectName() string
 	ExecutionType() string
-=======
-	GetDbHandle() (db *pgxpool.Pool, schema string, err error)
->>>>>>> bbb134aa
 }
 
 var (

--- conflicted
+++ resolved
@@ -7,11 +7,8 @@
 	"log"
 	"marble/marble-backend/api"
 	"marble/marble-backend/infra"
-<<<<<<< HEAD
 	"marble/marble-backend/jobs"
-=======
 	"marble/marble-backend/models"
->>>>>>> 84739152
 	"marble/marble-backend/pg_repository"
 	"marble/marble-backend/repositories"
 	"marble/marble-backend/usecases"
@@ -108,19 +105,24 @@
 	api.Shutdown(shutdownCtx)
 }
 
-func runScheduledBatches(config usecases.Configuration, pgRepository *pg_repository.PGRepository, marbleConnectionPool *pgxpool.Pool, logger *slog.Logger) {
+func runScheduledBatches(configuration models.GlobalConfiguration, pgRepository *pg_repository.PGRepository, marbleConnectionPool *pgxpool.Pool, logger *slog.Logger) {
 	ctx := context.Background()
 
-	repositories := repositories.NewRepositories(
+	repositories, err := repositories.NewRepositories(
+		configuration,
 		rsa.PrivateKey{},
 		infra.IntializeFirebase(ctx),
 		pgRepository,
 		marbleConnectionPool,
-	)
+		logger,
+	)
+	if err != nil {
+		panic(err)
+	}
 
 	usecases := usecases.Usecases{
-		Repositories: *repositories,
-		Config:       config,
+		Repositories:  *repositories,
+		Configuration: configuration,
 	}
 
 	jobs.ExecuteAllScheduledScenarios(ctx, usecases, logger)

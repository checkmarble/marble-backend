package app

import (
	"context"
)

type DataAccessorImpl struct {
	DataModel  DataModel
	Payload    Payload
	repository RepositoryInterface
}

type DbFieldReadParams struct {
	TriggerTableName TableName
	Path             []LinkName
	FieldName        FieldName
	DataModel        DataModel
	Payload          Payload
}

<<<<<<< HEAD
var ErrNoRowsReadInDB = errors.New("No rows read while reading DB field")

func (d *DataAccessorImpl) GetPayloadField(fieldName string) interface{} {
	return d.Payload.ReadFieldFromPayload(FieldName(fieldName))
=======
func (d *DataAccessorImpl) GetPayloadField(fieldName string) (interface{}, error) {
	return d.Payload.ReadFieldFromDynamicStruct(FieldName(fieldName))
>>>>>>> 7da92a7d
}
func (d *DataAccessorImpl) GetDbField(triggerTableName string, path []string, fieldName string) (interface{}, error) {
	return d.repository.GetDbField(context.TODO(), DbFieldReadParams{
		TriggerTableName: TableName(triggerTableName),
		Path:             toLinkNames(path),
		FieldName:        FieldName(fieldName),
		DataModel:        d.DataModel,
		Payload:          d.Payload,
	})
}<|MERGE_RESOLUTION|>--- conflicted
+++ resolved
@@ -18,15 +18,8 @@
 	Payload          Payload
 }
 
-<<<<<<< HEAD
-var ErrNoRowsReadInDB = errors.New("No rows read while reading DB field")
-
-func (d *DataAccessorImpl) GetPayloadField(fieldName string) interface{} {
+func (d *DataAccessorImpl) GetPayloadField(fieldName string) (interface{}, error) {
 	return d.Payload.ReadFieldFromPayload(FieldName(fieldName))
-=======
-func (d *DataAccessorImpl) GetPayloadField(fieldName string) (interface{}, error) {
-	return d.Payload.ReadFieldFromDynamicStruct(FieldName(fieldName))
->>>>>>> 7da92a7d
 }
 func (d *DataAccessorImpl) GetDbField(triggerTableName string, path []string, fieldName string) (interface{}, error) {
 	return d.repository.GetDbField(context.TODO(), DbFieldReadParams{

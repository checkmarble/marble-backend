package app

import (
	"context"
	"errors"
)

type App struct {
	repository RepositoryInterface
}

type RepositoryInterface interface {

	// Data models & scenarios
	GetDataModel(ctx context.Context, orgID string) (DataModel, error)
	GetScenario(ctx context.Context, orgID string, scenarioID string) (Scenario, error)
	PostScenario(ctx context.Context, orgID string, scenario Scenario) (Scenario, error)
	GetScenarios(ctx context.Context, orgID string) ([]Scenario, error)

	// token validation
	GetOrganizationIDFromToken(ctx context.Context, token string) (orgID string, err error)

	// Decisions
	StoreDecision(ctx context.Context, orgID string, decision Decision) (id string, err error)
	GetDecision(ctx context.Context, orgID string, decisionID string) (Decision, error)

	// Ingestion
	IngestObject(ctx context.Context, dynamicStructWithReader DynamicStructWithReader, table Table) (err error)

	// DB field access
<<<<<<< HEAD
	GetDbField(path []string, fieldName string, dataModel DataModel, payload DynamicStructWithReader) (interface{}, error)
=======
	GetDbField(readParams DbFieldReadParams) (interface{}, error)
>>>>>>> 7a4cbbde
}

func New(r RepositoryInterface) (*App, error) {
	return &App{repository: r}, nil
}

// Sentinel errors that the repository can use
// We define those here because we can't import the repository package in the app itself
var ErrNotFoundInRepository = errors.New("item not found in repository")<|MERGE_RESOLUTION|>--- conflicted
+++ resolved
@@ -28,11 +28,7 @@
 	IngestObject(ctx context.Context, dynamicStructWithReader DynamicStructWithReader, table Table) (err error)
 
 	// DB field access
-<<<<<<< HEAD
-	GetDbField(path []string, fieldName string, dataModel DataModel, payload DynamicStructWithReader) (interface{}, error)
-=======
 	GetDbField(readParams DbFieldReadParams) (interface{}, error)
->>>>>>> 7a4cbbde
 }
 
 func New(r RepositoryInterface) (*App, error) {

--- conflicted
+++ resolved
@@ -10,14 +10,8 @@
 var ErrScenarioNotFound = errors.New("scenario not found")
 var ErrDataModelNotFound = errors.New("data model not found")
 
-<<<<<<< HEAD
-func (app *App) CreateDecision(organizationID string, scenarioID string, payloadStructWithReader DynamicStructWithReader, payload Payload) (Decision, error) {
+func (app *App) CreateDecision(ctx context.Context, organizationID string, scenarioID string, payloadStructWithReader DynamicStructWithReader, payload Payload) (Decision, error) {
 
-	t := time.Now().UTC()
-
-=======
-func (app *App) CreateDecision(ctx context.Context, organizationID string, scenarioID string, payload Payload) (Decision, error) {
->>>>>>> 4583eaf7
 	///////////////////////////////
 	// Get scenario
 	///////////////////////////////

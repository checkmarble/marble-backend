--- conflicted
+++ resolved
@@ -18,11 +18,7 @@
 	///////////////////////////////
 	// Get scenario
 	///////////////////////////////
-<<<<<<< HEAD
-	s, err := app.repository.GetScenario(organizationID, scenarioID)
-=======
-	s, err := a.repository.GetScenario(context.TODO(), organizationID, scenarioID)
->>>>>>> 899bb5d3
+	s, err := app.repository.GetScenario(context.TODO(), organizationID, scenarioID)
 
 	if errors.Is(err, ErrNotFoundInRepository) {
 		return Decision{}, ErrScenarioNotFound
@@ -65,11 +61,7 @@
 		// TODO DecisionError DecisionError
 	}
 
-<<<<<<< HEAD
-	id, err := app.repository.StoreDecision(organizationID, d)
-=======
 	id, err := a.repository.StoreDecision(context.TODO(), organizationID, d)
->>>>>>> 899bb5d3
 	if err != nil {
 		log.Printf("error storing decision: %v", err)
 	}

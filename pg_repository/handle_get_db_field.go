--- conflicted
+++ resolved
@@ -95,13 +95,8 @@
 	return rows, nil
 }
 
-<<<<<<< HEAD
 func getBaseObjectIdFromPayload(payload app.Payload) (string, error) {
-	baseObjectIdAny := payload.ReadFieldFromPayload("object_id")
-=======
-func getBaseObjectIdFromPayload(payload app.DynamicStructWithReader) (string, error) {
-	baseObjectIdAny, _ := payload.ReadFieldFromDynamicStruct("object_id")
->>>>>>> 7da92a7d
+	baseObjectIdAny, _ := payload.ReadFieldFromPayload("object_id")
 	baseObjectIdPtr, ok := baseObjectIdAny.(*string)
 	if !ok {
 		return "", fmt.Errorf("object_id in payload is not a string") // should not happen, as per input validation

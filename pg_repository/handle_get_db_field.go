package pg_repository

import (
	"context"
	"errors"
	"fmt"
	"log"
	"marble/marble-backend/app"
	"marble/marble-backend/app/operators"

	sq "github.com/Masterminds/squirrel"
	"github.com/jackc/pgx/v5"
	"github.com/jackc/pgx/v5/pgtype"
)

<<<<<<< HEAD
func (rep *PGRepository) GetDbField(path []string, fieldName string, dataModel app.DataModel, payloadStructWithReader app.DynamicStructWithReader) (interface{}, error) {

	if len(path) == 0 {
		return nil, fmt.Errorf("Path is empty")
	}
	base_object_id_ptr, ok := payloadStructWithReader.ReadFieldFromDynamicStruct("object_id").(*string)
=======
func (rep *PGRepository) queryDbForField(readParams app.DbFieldReadParams) (pgx.Row, error) {
	base_object_id, ok := readParams.Payload.Data["object_id"].(string)
>>>>>>> 7a4cbbde
	if !ok {
		return nil, fmt.Errorf("object_id in payload is not a string")
	}
	if base_object_id_ptr == nil {
		return nil, fmt.Errorf("object_id in payload is null") // should not happen, as per input validation
	}
	base_object_id := *base_object_id_ptr

	firstTable := readParams.DataModel.Tables[readParams.Path[0]]
	lastTable := readParams.DataModel.Tables[readParams.Path[len(readParams.Path)-1]]

	query := rep.queryBuilder.Select(fmt.Sprintf("%s.%s", lastTable.Name, readParams.FieldName)).From(firstTable.Name)

	for i := 1; i < len(readParams.Path); i++ {
		table := readParams.DataModel.Tables[readParams.Path[i-1]]
		next_table := readParams.DataModel.Tables[readParams.Path[i]]

		link, ok := table.LinksToSingle[next_table.Name]
		if !ok {
			return nil, fmt.Errorf("No link from %s to %s: %w", table.Name, next_table.Name, operators.ErrDbReadInconsistentWithDataModel)
		}
		query = query.Join(fmt.Sprintf("%s ON %s.%s = %s.%s", next_table.Name, table.Name, link.ChildFieldName, next_table.Name, link.ParentFieldName))
	}

	query = query.Where(sq.Eq{fmt.Sprintf("%s.object_id", firstTable.Name): base_object_id})
	sql, args, err := query.ToSql()
	if err != nil {
		log.Printf("Error building the query: %s\n", err)
		return nil, err
	}

	rows := rep.db.QueryRow(context.TODO(), sql, args...)
	return rows, nil
}

func scanRowReturnValue[T pgtype.Bool | pgtype.Int2 | pgtype.Float8 | pgtype.Text | pgtype.Timestamp](row pgx.Row) (T, error) {
	var returnVariable T
	err := row.Scan(&returnVariable)
	if err != nil {
		if errors.Is(err, pgx.ErrNoRows) {
			fmt.Println("coucou")
			return returnVariable, fmt.Errorf("No rows scanned while reading DB: %w", app.ErrNoRowsReadInDB)
		}
		return returnVariable, err
	}
	return returnVariable, nil
}

func (rep *PGRepository) GetDbField(readParams app.DbFieldReadParams) (interface{}, error) {

	row, err := rep.queryDbForField(readParams)
	if err != nil {
		return nil, err
	}

	lastTable := readParams.DataModel.Tables[readParams.Path[len(readParams.Path)-1]]
	fieldFromModel := lastTable.Fields[readParams.FieldName]

	switch fieldFromModel.DataType {
	case app.Bool:
		return scanRowReturnValue[pgtype.Bool](row)
	case app.Int:
		return scanRowReturnValue[pgtype.Int2](row)
	case app.Float:
		return scanRowReturnValue[pgtype.Float8](row)
	case app.String:
		return scanRowReturnValue[pgtype.Text](row)
	case app.Timestamp:
		return scanRowReturnValue[pgtype.Timestamp](row)
	default:
		return nil, fmt.Errorf("Unknown data type when reading from db: %s", fieldFromModel.DataType)
	}

}<|MERGE_RESOLUTION|>--- conflicted
+++ resolved
@@ -13,20 +13,13 @@
 	"github.com/jackc/pgx/v5/pgtype"
 )
 
-<<<<<<< HEAD
-func (rep *PGRepository) GetDbField(path []string, fieldName string, dataModel app.DataModel, payloadStructWithReader app.DynamicStructWithReader) (interface{}, error) {
+func (rep *PGRepository) queryDbForField(readParams app.DbFieldReadParams) (pgx.Row, error) {
+	base_object_id_itf := readParams.Payload.ReadFieldFromDynamicStruct("object_id")
+	base_object_id_ptr, ok := base_object_id_itf.(*string)
+	if !ok {
+		return nil, fmt.Errorf("object_id in payload is not a string") // should not happen, as per input validation
+	}
 
-	if len(path) == 0 {
-		return nil, fmt.Errorf("Path is empty")
-	}
-	base_object_id_ptr, ok := payloadStructWithReader.ReadFieldFromDynamicStruct("object_id").(*string)
-=======
-func (rep *PGRepository) queryDbForField(readParams app.DbFieldReadParams) (pgx.Row, error) {
-	base_object_id, ok := readParams.Payload.Data["object_id"].(string)
->>>>>>> 7a4cbbde
-	if !ok {
-		return nil, fmt.Errorf("object_id in payload is not a string")
-	}
 	if base_object_id_ptr == nil {
 		return nil, fmt.Errorf("object_id in payload is null") // should not happen, as per input validation
 	}

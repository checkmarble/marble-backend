package pg_repository

import (
	"context"
	"database/sql"
	"embed"
	"fmt"
	"log"
	"os"

	"github.com/jackc/pgx/v5"
	"github.com/jackc/pgx/v5/pgconn"
	"github.com/jackc/pgx/v5/pgxpool"
	"github.com/pressly/goose/v3"
	"golang.org/x/exp/slog"

	"github.com/Masterminds/squirrel"
	_ "github.com/jackc/pgx/v5/stdlib" //https://github.com/jackc/pgx/wiki/Getting-started-with-pgx-through-database-sql
)

type PgxPoolIface interface {
	Query(ctx context.Context, sql string, args ...any) (pgx.Rows, error)
	QueryRow(ctx context.Context, sql string, args ...any) pgx.Row
	Exec(ctx context.Context, sql string, arguments ...any) (pgconn.CommandTag, error)
	Begin(context.Context) (pgx.Tx, error)
	Close()
}

type PGConfig struct {
	Hostname    string
	Port        string
	User        string
	Password    string
	MigrationFS embed.FS
}

type PGRepository struct {
	db           PgxPoolIface
	queryBuilder squirrel.StatementBuilderType
	logger       *slog.Logger
}

<<<<<<< HEAD
func New(env string, pgConfig PGCOnfig, logger *slog.Logger) (*PGRepository, error) {

	connectionString := fmt.Sprintf("host=%s user=%s password=%s database=marble sslmode=disable", pgConfig.Hostname, pgConfig.User, pgConfig.Password)
	fmt.Println(connectionString)
=======
func (config PGConfig) GetConnectionString(env string) string {
	connectionString := fmt.Sprintf("host=%s user=%s password=%s database=marble sslmode=disable", config.Hostname, config.User, config.Password)
>>>>>>> 6a01e141
	if env == "DEV" {
		// Cloud Run connects to the DB through a proxy and a unix socket, so we don't need need to specify the port
		// but we do when running locally
		connectionString = fmt.Sprintf("%s port=%s", connectionString, config.Port)
	}
	return connectionString
}

func New(env string, PGConfig PGConfig) (*PGRepository, error) {
	connectionString := PGConfig.GetConnectionString(env)

	dbpool, err := pgxpool.New(context.Background(), connectionString)
	if err != nil {
		log.Printf("Unable to create connection pool: %v\n", err)
		os.Exit(1)
	}

	log.Printf("DB connection pool created. Stats: %+v\n", dbpool.Stat())

	// Test connection
	var currentPGUser string
	err = dbpool.QueryRow(context.Background(), "SELECT current_user;").Scan(&currentPGUser)
	if err != nil {
		log.Printf("unable to get current user: %v", err)
	}
	log.Printf("current Postgres user: %v\n", currentPGUser)

	var searchPath string
	err = dbpool.QueryRow(context.Background(), "SHOW search_path;").Scan(&searchPath)
	if err != nil {
		log.Printf("unable to get search_path user: %v", err)
	}
	log.Printf("search path: %v\n", searchPath)

	r := &PGRepository{
		db:           dbpool,
		queryBuilder: squirrel.StatementBuilder.PlaceholderFormat(squirrel.Dollar),
		logger:       logger,
	}

	return r, nil
}

func RunMigrations(PGConfig PGConfig, env string) {
	connectionString := PGConfig.GetConnectionString(env)

	migrationDB, err := sql.Open("pgx", connectionString)
	if err != nil {
		fmt.Fprintf(os.Stderr, "Unable to connect to database: %v\n", err)
		os.Exit(1)
	}

	// start goose migrations
	log.Println("Migrations starting")
	goose.SetBaseFS(PGConfig.MigrationFS)

	if err := goose.SetDialect("postgres"); err != nil {
		panic(err)
	}

	err = migrationDB.Ping()
	if err != nil {
		log.Println("error while pinging db")
		panic(err)
	}

	if err := goose.Up(migrationDB, "migrations"); err != nil {
		panic(err)
	}

	migrationDB.Close()
}<|MERGE_RESOLUTION|>--- conflicted
+++ resolved
@@ -5,7 +5,6 @@
 	"database/sql"
 	"embed"
 	"fmt"
-	"log"
 	"os"
 
 	"github.com/jackc/pgx/v5"
@@ -15,7 +14,7 @@
 	"golang.org/x/exp/slog"
 
 	"github.com/Masterminds/squirrel"
-	_ "github.com/jackc/pgx/v5/stdlib" //https://github.com/jackc/pgx/wiki/Getting-started-with-pgx-through-database-sql
+	_ "github.com/jackc/pgx/v5/stdlib"
 )
 
 type PgxPoolIface interface {
@@ -37,18 +36,10 @@
 type PGRepository struct {
 	db           PgxPoolIface
 	queryBuilder squirrel.StatementBuilderType
-	logger       *slog.Logger
 }
 
-<<<<<<< HEAD
-func New(env string, pgConfig PGCOnfig, logger *slog.Logger) (*PGRepository, error) {
-
-	connectionString := fmt.Sprintf("host=%s user=%s password=%s database=marble sslmode=disable", pgConfig.Hostname, pgConfig.User, pgConfig.Password)
-	fmt.Println(connectionString)
-=======
 func (config PGConfig) GetConnectionString(env string) string {
 	connectionString := fmt.Sprintf("host=%s user=%s password=%s database=marble sslmode=disable", config.Hostname, config.User, config.Password)
->>>>>>> 6a01e141
 	if env == "DEV" {
 		// Cloud Run connects to the DB through a proxy and a unix socket, so we don't need need to specify the port
 		// but we do when running locally
@@ -62,47 +53,42 @@
 
 	dbpool, err := pgxpool.New(context.Background(), connectionString)
 	if err != nil {
-		log.Printf("Unable to create connection pool: %v\n", err)
-		os.Exit(1)
+		return nil, fmt.Errorf("unable to create connection pool: %w", err)
 	}
-
-	log.Printf("DB connection pool created. Stats: %+v\n", dbpool.Stat())
 
 	// Test connection
 	var currentPGUser string
 	err = dbpool.QueryRow(context.Background(), "SELECT current_user;").Scan(&currentPGUser)
 	if err != nil {
-		log.Printf("unable to get current user: %v", err)
+		return nil, fmt.Errorf("unable to get current user: %w", err)
 	}
-	log.Printf("current Postgres user: %v\n", currentPGUser)
 
 	var searchPath string
 	err = dbpool.QueryRow(context.Background(), "SHOW search_path;").Scan(&searchPath)
 	if err != nil {
-		log.Printf("unable to get search_path user: %v", err)
+		return nil, fmt.Errorf("unable to get search path: %w", err)
 	}
-	log.Printf("search path: %v\n", searchPath)
 
 	r := &PGRepository{
 		db:           dbpool,
 		queryBuilder: squirrel.StatementBuilder.PlaceholderFormat(squirrel.Dollar),
-		logger:       logger,
 	}
 
 	return r, nil
 }
 
-func RunMigrations(PGConfig PGConfig, env string) {
+func RunMigrations(env string, PGConfig PGConfig, logger *slog.Logger) {
 	connectionString := PGConfig.GetConnectionString(env)
 
 	migrationDB, err := sql.Open("pgx", connectionString)
+	defer migrationDB.Close()
 	if err != nil {
 		fmt.Fprintf(os.Stderr, "Unable to connect to database: %v\n", err)
 		os.Exit(1)
 	}
 
 	// start goose migrations
-	log.Println("Migrations starting")
+	logger.Info("Migrations starting")
 	goose.SetBaseFS(PGConfig.MigrationFS)
 
 	if err := goose.SetDialect("postgres"); err != nil {
@@ -111,13 +97,12 @@
 
 	err = migrationDB.Ping()
 	if err != nil {
-		log.Println("error while pinging db")
+		logger.Error("Unable to ping database: \n" + err.Error())
 		panic(err)
 	}
 
 	if err := goose.Up(migrationDB, "migrations"); err != nil {
+		logger.Error("unable to run migrations: \n" + err.Error())
 		panic(err)
 	}
-
-	migrationDB.Close()
 }
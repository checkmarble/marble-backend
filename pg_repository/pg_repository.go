package pg_repository

import (
	"context"
	"database/sql"
	"embed"
	"fmt"
	"log"
	"os"

<<<<<<< HEAD
=======
	"marble/marble-backend/app"

	"github.com/jackc/pgx/v5"
	"github.com/jackc/pgx/v5/pgconn"
>>>>>>> 47a34bc3
	"github.com/jackc/pgx/v5/pgxpool"
	"github.com/pressly/goose/v3"

	"github.com/Masterminds/squirrel"
	_ "github.com/jackc/pgx/v5/stdlib"
)

type PgxPoolIface interface {
	Query(ctx context.Context, sql string, args ...any) (pgx.Rows, error)
	QueryRow(ctx context.Context, sql string, args ...any) pgx.Row
	Exec(ctx context.Context, sql string, arguments ...any) (pgconn.CommandTag, error)
	Begin(context.Context) (pgx.Tx, error)
	Close()
}

type PGRepository struct {
<<<<<<< HEAD
	db           *pgxpool.Pool // connection pool
=======
	// Postgres
	db PgxPoolIface // connection pool

	// in-memory data
	dataModels map[string]app.DataModel           //map[orgID]DataModel
	scenarios  map[string]map[string]app.Scenario //map[orgID][scenarioID]Scenario

	organizations map[string]*app.Organization // //map[orgID]Organization

>>>>>>> 47a34bc3
	queryBuilder squirrel.StatementBuilderType
}

func New(host string, port string, user string, password string, migrationFS embed.FS) (*PGRepository, error) {
	connectionString := fmt.Sprintf("host=%s port=%s user=%s password=%s dbname=marble sslmode=disable", host, port, user, password)
	log.Printf("connection string: %v\n", connectionString)

	///////////////////////////////
	// Run migrations if any
	// This requires its own *sql.DB connection
	///////////////////////////////

	// Setup its own connection
	migrationDB, err := sql.Open("pgx", connectionString)
	if err != nil {
		fmt.Fprintf(os.Stderr, "Unable to connect to database: %v\n", err)
		os.Exit(1)
	}

	// start goose migrations
	log.Println("Migrations starting")

	goose.SetBaseFS(migrationFS)

	if err := goose.SetDialect("postgres"); err != nil {
		panic(err)
	}

	if err := goose.Up(migrationDB, "migrations"); err != nil {
		panic(err)
	}

	migrationDB.Close()
	log.Println("Migrations completed")

	///////////////////////////////
	// Setup connection pool
	///////////////////////////////

	dbpool, err := pgxpool.New(context.Background(), connectionString)
	if err != nil {
		log.Printf("Unable to create connection pool: %v\n", err)
		os.Exit(1)
	}

	log.Printf("DB connection pool created. Stats: %+v\n", dbpool.Stat())

	///////////////////////////////
	// Test connection
	///////////////////////////////
	var currentPGUser string
	err = dbpool.QueryRow(context.Background(), "SELECT current_user;").Scan(&currentPGUser)
	if err != nil {
		log.Printf("unable to get current user: %v", err)
	}
	log.Printf("current Postgres user: %v\n", currentPGUser)

	var searchPath string
	err = dbpool.QueryRow(context.Background(), "SHOW search_path;").Scan(&searchPath)
	if err != nil {
		log.Printf("unable to get search_path user: %v", err)
	}
	log.Printf("search path: %v\n", searchPath)

	///////////////////////////////
	// Build repository
	///////////////////////////////

	r := &PGRepository{
		db:           dbpool,
		queryBuilder: squirrel.StatementBuilder.PlaceholderFormat(squirrel.Dollar),
	}

	return r, nil
}<|MERGE_RESOLUTION|>--- conflicted
+++ resolved
@@ -8,13 +8,8 @@
 	"log"
 	"os"
 
-<<<<<<< HEAD
-=======
-	"marble/marble-backend/app"
-
 	"github.com/jackc/pgx/v5"
 	"github.com/jackc/pgx/v5/pgconn"
->>>>>>> 47a34bc3
 	"github.com/jackc/pgx/v5/pgxpool"
 	"github.com/pressly/goose/v3"
 
@@ -31,19 +26,7 @@
 }
 
 type PGRepository struct {
-<<<<<<< HEAD
-	db           *pgxpool.Pool // connection pool
-=======
-	// Postgres
-	db PgxPoolIface // connection pool
-
-	// in-memory data
-	dataModels map[string]app.DataModel           //map[orgID]DataModel
-	scenarios  map[string]map[string]app.Scenario //map[orgID][scenarioID]Scenario
-
-	organizations map[string]*app.Organization // //map[orgID]Organization
-
->>>>>>> 47a34bc3
+	db           PgxPoolIface
 	queryBuilder squirrel.StatementBuilderType
 }
 

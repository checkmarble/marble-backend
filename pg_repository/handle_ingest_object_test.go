--- conflicted
+++ resolved
@@ -42,29 +42,21 @@
 		t.Errorf("Error while inserting object into DB: %s", err)
 	}
 
-	id, _ := payload.ReadFieldFromDynamicStruct("object_id")
+	id, _ := payload.ReadFieldFromPayload("object_id")
 	sql, args, err := globalTestParams.repository.queryBuilder.
 		Select("COUNT(*) AS nb").
 		From(string(transactions.Name)).
-<<<<<<< HEAD
-		Where(sq.Eq{"object_id": payload.ReadFieldFromPayload("object_id")}).
-=======
 		Where(sq.Eq{"object_id": id}).
->>>>>>> 7da92a7d
 		ToSql()
 	var nb int
 	_ = globalTestParams.repository.db.QueryRow(ctx, sql, args...).Scan(&nb)
 	assert.Equal(1, nb, "Expected to find 1 row in DB")
 
-	id, _ = payload.ReadFieldFromDynamicStruct("object_id")
+	id, _ = payload.ReadFieldFromPayload("object_id")
 	sql, args, err = globalTestParams.repository.queryBuilder.
 		Select("valid_from, valid_until").
 		From(string(transactions.Name)).
-<<<<<<< HEAD
-		Where(sq.Eq{"object_id": payload.ReadFieldFromPayload("object_id")}).
-=======
 		Where(sq.Eq{"object_id": id}).
->>>>>>> 7da92a7d
 		ToSql()
 	var valid_from, valid_until pgtype.Timestamp
 	_ = globalTestParams.repository.db.QueryRow(ctx, sql, args...).Scan(&valid_from, &valid_until)
@@ -103,29 +95,21 @@
 	}
 	_ = globalTestParams.repository.IngestObject(ctx, payload, transactions, logger)
 
-	id, _ := payload.ReadFieldFromDynamicStruct("object_id")
+	id, _ := payload.ReadFieldFromPayload("object_id")
 	sql, args, err := globalTestParams.repository.queryBuilder.
 		Select("COUNT(*) AS nb").
 		From(string(transactions.Name)).
-<<<<<<< HEAD
-		Where(sq.Eq{"object_id": payload.ReadFieldFromPayload("object_id")}).
-=======
 		Where(sq.Eq{"object_id": id}).
->>>>>>> 7da92a7d
 		ToSql()
 	var nb int
 	_ = globalTestParams.repository.db.QueryRow(ctx, sql, args...).Scan(&nb)
 	assert.Equal(2, nb, "Expected to find 2 rows in DB")
 
-	id, _ = payload.ReadFieldFromDynamicStruct("object_id")
+	id, _ = payload.ReadFieldFromPayload("object_id")
 	sql, args, err = globalTestParams.repository.queryBuilder.
 		Select("valid_from, valid_until").
 		From(string(transactions.Name)).
-<<<<<<< HEAD
-		Where(sq.Eq{"object_id": payload.ReadFieldFromPayload("object_id")}).
-=======
 		Where(sq.Eq{"object_id": id}).
->>>>>>> 7da92a7d
 		OrderBy("valid_from").
 		ToSql()
 	var valid_from, valid_until pgtype.Timestamp

--- conflicted
+++ resolved
@@ -29,8 +29,7 @@
       "mode": "auto",
       "program": "${workspaceFolder}/main.go",
       "envFile": "${workspaceFolder}/.env.local",
-<<<<<<< HEAD
-      "args": ["--scheduled"]
+      "args": ["--scheduler"]
     },
     {
       "name": "Launch batch ingestion job (.env.local)",
@@ -40,9 +39,6 @@
       "program": "${workspaceFolder}/main.go",
       "envFile": "${workspaceFolder}/.env.local",
       "args": ["--batch-ingestion"]
-=======
-      "args": ["--scheduler"]
->>>>>>> bed36a70
     }
   ]
 }
package pg_indexes

import (
	"regexp"
	"strings"

	"github.com/checkmarble/marble-backend/models"
	"github.com/checkmarble/marble-backend/pure_utils"
)

var columnNamesRegex = regexp.MustCompile(`(\([a-zA-Z0-9,_\ ]+\))`)

type PGIndex struct {
	CreationInProgress bool
	Definition         string
	IsValid            bool
	IsUnique           bool
	Name               string
	RelationId         uint32
	TableName          string
}

func parseCreateIndexStatement(sql string) models.ConcreteIndex {
	// The input to this function MUST be a correctly formatted CREATE INDEX statement
	// coming straight from the DB. It will not work correctly if it is not one.
	// However, we do not try to parse it all generality because that is beyond the scope of this function.
	// Moreover, column names are enforced to be alphanumeric + "_" only at data model edition time, so
	// we do not expect column names to be double quoted, to include special characters other than "_", etc.
	// We also expect concrete column names only indexed (not expressions, etc.)
	matches := columnNamesRegex.FindAllString(sql, -1)

	// len(matches) is expected to be > 0 because the sql statement is expected to be a proper CREATE INDEX statement
	indexedColumnsRaw := strings.Split(strings.Trim(matches[0], "() "), ",")
	indexedColumnNames := pure_utils.Map(indexedColumnsRaw, func(s string) string {
		// We discard the order of the index (ASC/DESC) because this is not relevant or modelized (yet) for our purposes
		parts := strings.Split(strings.Trim(s, " "), " ")
		// the first part of the string must be the column name
		return parts[0]
	})

	var includedColumnNames []string
	// if there is a second match, it is the list of included columns (optional)
	if len(matches) > 1 {
		names := strings.Split(strings.Trim(matches[1], "() "), ",")
		includedColumnNames = pure_utils.Map(names, func(s string) string {
			return strings.Trim(s, " ")
		})
	}

	return models.ConcreteIndex{
		Indexed:  indexedColumnNames,
		Included: includedColumnNames,
	}
}

func (pgIndex PGIndex) AdaptConcreteIndex() models.ConcreteIndex {
	idx := parseCreateIndexStatement(pgIndex.Definition)

	idx.TableName = pgIndex.TableName
	idx = idx.WithName(pgIndex.Name)

<<<<<<< HEAD
	namePrefix := ""
	nameSplit := strings.Split(pgIndex.Name, "_")
	if len(nameSplit) > 1 {
		namePrefix = nameSplit[0]
	}
=======
	namePrefix, _, _ := strings.Cut(pgIndex.Name, "_")
>>>>>>> 607bf9a1

	switch namePrefix {
	case "nav":
		idx.Type = models.IndexTypeNavigation
	case "idx":
		idx.Type = models.IndexTypeAggregation
	default:
	}

	switch {
	case pgIndex.CreationInProgress:
		idx.Status = models.IndexStatusPending
	case pgIndex.IsValid:
		idx.Status = models.IndexStatusValid
	default:
		idx.Status = models.IndexStatusInvalid
	}

	return idx
}

func (pgIndex PGIndex) AdaptUnicityIndex() (bool, models.UnicityIndex) {
	if !pgIndex.IsUnique {
		return false, models.UnicityIndex{}
	}

	idx := pgIndex.AdaptConcreteIndex()

	out := models.UnicityIndex{
		Fields:    idx.Indexed,
		TableName: idx.TableName,
	}
	out.CreationInProcess = pgIndex.CreationInProgress
	return true, out
}<|MERGE_RESOLUTION|>--- conflicted
+++ resolved
@@ -59,15 +59,7 @@
 	idx.TableName = pgIndex.TableName
 	idx = idx.WithName(pgIndex.Name)
 
-<<<<<<< HEAD
-	namePrefix := ""
-	nameSplit := strings.Split(pgIndex.Name, "_")
-	if len(nameSplit) > 1 {
-		namePrefix = nameSplit[0]
-	}
-=======
 	namePrefix, _, _ := strings.Cut(pgIndex.Name, "_")
->>>>>>> 607bf9a1
 
 	switch namePrefix {
 	case "nav":

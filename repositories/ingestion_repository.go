package repositories

import (
	"errors"
	"fmt"
	"marble/marble-backend/models"

	"github.com/Masterminds/squirrel"
	"github.com/google/uuid"
	"github.com/jackc/pgx/v5"
	"golang.org/x/exp/slog"
)

type IngestionRepository interface {
	IngestObjects(transaction Transaction, payloads []models.PayloadReader, table models.Table, logger *slog.Logger) (err error)
}

type IngestionRepositoryImpl struct {
}

func (repo *IngestionRepositoryImpl) IngestObjects(transaction Transaction, payloads []models.PayloadReader, table models.Table, logger *slog.Logger) (err error) {

	tx := adaptClientDatabaseTransaction(transaction)

<<<<<<< HEAD
	for _, payload := range payloads {
		objectId, _ := payload.ReadFieldFromPayload("object_id")
		objectIdStr := objectId.(string)
=======
	err = updateExistingVersionIfPresent(tx, payload, table)
	if err != nil {
		return fmt.Errorf("error updating existing version: %w", err)
	}
>>>>>>> bed36a70

		err = updateExistingVersionIfPresent(tx, objectIdStr, table)
		if err != nil {
			return fmt.Errorf("Error updating existing version: %w", err)
		}

		columnNames, values := generateInsertValues(table, payload)
		columnNames = append(columnNames, "id")
		values = append(values, uuid.NewString())

		sql := NewQueryBuilder().Insert(tableNameWithSchema(tx, table.Name)).Columns(columnNames...).Values(values...).Suffix("RETURNING \"id\"")

		_, err = tx.ExecBuilder(sql)
		if err != nil {
			return err
		}
		logger.Debug("Created object in db", slog.String("type", tableNameWithSchema(tx, table.Name)), slog.String("id", objectIdStr))
	}
	return nil
}

func generateInsertValues(table models.Table, payload models.PayloadReader) (columnNames []string, values []interface{}) {
	nbFields := len(table.Fields)
	columnNames = make([]string, nbFields)
	values = make([]interface{}, nbFields)
	i := 0
	for fieldName := range table.Fields {
		columnNames[i] = string(fieldName)
		values[i], _ = payload.ReadFieldFromPayload(fieldName)
		i++
	}
	return columnNames, values
}

func updateExistingVersionIfPresent(tx TransactionPostgres, objectId string, table models.Table) (err error) {
	sql, args, err := NewQueryBuilder().
		Select("id").
		From(tableNameWithSchema(tx, table.Name)).
		Where(squirrel.Eq{"object_id": objectId}).
		Where(squirrel.Eq{"valid_until": "Infinity"}).
		ToSql()
	if err != nil {
		return err
	}

	var id string
	err = tx.exec.QueryRow(tx.ctx, sql, args...).Scan(&id)
	if errors.Is(err, pgx.ErrNoRows) {
		return nil
	} else if err != nil {
		return err
	}

	sql, args, err = NewQueryBuilder().
		Update(tableNameWithSchema(tx, table.Name)).
		Set("valid_until", "now()").
		Where(squirrel.Eq{"id": id}).
		ToSql()
	if err != nil {
		return err
	}
	_, err = tx.SqlExec(sql, args...)
	if err != nil {
		return err
	}

	return nil
}<|MERGE_RESOLUTION|>--- conflicted
+++ resolved
@@ -22,20 +22,13 @@
 
 	tx := adaptClientDatabaseTransaction(transaction)
 
-<<<<<<< HEAD
 	for _, payload := range payloads {
 		objectId, _ := payload.ReadFieldFromPayload("object_id")
 		objectIdStr := objectId.(string)
-=======
-	err = updateExistingVersionIfPresent(tx, payload, table)
-	if err != nil {
-		return fmt.Errorf("error updating existing version: %w", err)
-	}
->>>>>>> bed36a70
 
 		err = updateExistingVersionIfPresent(tx, objectIdStr, table)
 		if err != nil {
-			return fmt.Errorf("Error updating existing version: %w", err)
+			return fmt.Errorf("error updating existing version: %w", err)
 		}
 
 		columnNames, values := generateInsertValues(table, payload)
